{
	"name": "webview-ui",
	"version": "0.1.0",
	"private": true,
	"type": "module",
	"scripts": {
		"dev": "vite",
		"build": "tsc -b && vite build",
		"preview": "vite preview",
		"lint": "eslint src --ext ts,tsx --quiet",
		"test": "jest",
<<<<<<< HEAD
		"storybook": "storybook dev -p 6006",
		"build-storybook": "storybook build"
=======
		"lint": "eslint src --ext ts,tsx"
>>>>>>> bedd6fd2
	},
	"dependencies": {
		"@radix-ui/react-slot": "^1.1.1",
		"@tailwindcss/vite": "^4.0.0",
		"@vscode/webview-ui-toolkit": "^1.4.0",
		"class-variance-authority": "^0.7.1",
		"clsx": "^2.1.1",
		"debounce": "^2.1.1",
		"fast-deep-equal": "^3.1.3",
		"fzf": "^0.5.2",
		"react": "^18.3.1",
		"react-dom": "^18.3.1",
		"react-remark": "^2.1.0",
		"react-textarea-autosize": "^8.5.3",
		"react-use": "^17.5.1",
		"react-virtuoso": "^4.7.13",
		"rehype-highlight": "^7.0.0",
		"shell-quote": "^1.8.2",
		"styled-components": "^6.1.13",
		"tailwind-merge": "^2.6.0",
		"tailwindcss": "^4.0.0",
		"tailwindcss-animate": "^1.0.7",
		"vscrui": "^0.2.0"
	},
	"devDependencies": {
		"@chromatic-com/storybook": "^3.2.4",
		"@storybook/addon-essentials": "^8.5.2",
		"@storybook/addon-interactions": "^8.5.2",
		"@storybook/addon-onboarding": "^8.5.2",
		"@storybook/blocks": "^8.5.2",
		"@storybook/react": "^8.5.2",
		"@storybook/react-vite": "^8.5.2",
		"@storybook/test": "^8.5.2",
		"@testing-library/jest-dom": "^5.17.0",
		"@testing-library/react": "^13.4.0",
		"@testing-library/user-event": "^13.5.0",
		"@types/jest": "^27.5.2",
		"@types/node": "^18.0.0",
		"@types/react": "^18.3.18",
		"@types/react-dom": "^18.3.5",
		"@types/shell-quote": "^1.7.5",
		"@types/testing-library__jest-dom": "^5.14.5",
		"@types/vscode-webview": "^1.57.5",
		"@typescript-eslint/eslint-plugin": "^6.21.0",
		"@typescript-eslint/parser": "^6.21.0",
		"@vitejs/plugin-react": "^4.3.4",
		"eslint": "^8.57.0",
		"eslint-plugin-react": "^7.33.2",
		"eslint-plugin-react-hooks": "^4.6.0",
		"eslint-plugin-storybook": "^0.11.2",
		"identity-obj-proxy": "^3.0.0",
		"jest": "^27.5.1",
		"jest-environment-jsdom": "^27.5.1",
		"jest-simple-dot-reporter": "^1.0.5",
		"storybook": "^8.5.2",
		"ts-jest": "^27.1.5",
		"typescript": "^4.9.5",
		"vite": "5.3.3"
	},
	"jest": {
		"testEnvironment": "jsdom",
		"setupFilesAfterEnv": [
			"@testing-library/jest-dom/extend-expect"
		],
		"preset": "ts-jest",
		"reporters": [
			[
				"jest-simple-dot-reporter",
				{}
			]
		],
		"moduleNameMapper": {
			"\\.(css|less|scss|sass)$": "identity-obj-proxy",
			"^vscrui$": "<rootDir>/src/__mocks__/vscrui.ts",
			"^@vscode/webview-ui-toolkit/react$": "<rootDir>/src/__mocks__/@vscode/webview-ui-toolkit/react.ts"
		},
		"transformIgnorePatterns": [
			"/node_modules/(?!(rehype-highlight|react-remark|unist-util-visit|unist-util-find-after|vfile|unified|bail|is-plain-obj|trough|vfile-message|unist-util-stringify-position|mdast-util-from-markdown|mdast-util-to-string|micromark|decode-named-character-reference|character-entities|markdown-table|zwitch|longest-streak|escape-string-regexp|unist-util-is|hast-util-to-text|@vscode/webview-ui-toolkit|@microsoft/fast-react-wrapper|@microsoft/fast-element|@microsoft/fast-foundation|@microsoft/fast-web-utilities|exenv-es6|vscrui)/)"
		],
		"transform": {
			"^.+\\.(ts|tsx)$": [
				"ts-jest",
				{
					"tsconfig": {
						"jsx": "react-jsx"
					}
				}
			]
		},
		"moduleDirectories": [
			"node_modules",
			"src"
		],
		"testMatch": [
			"<rootDir>/src/**/__tests__/**/*.{js,jsx,ts,tsx}",
			"<rootDir>/src/**/*.{spec,test}.{js,jsx,ts,tsx}"
		]
	}
}<|MERGE_RESOLUTION|>--- conflicted
+++ resolved
@@ -7,14 +7,10 @@
 		"dev": "vite",
 		"build": "tsc -b && vite build",
 		"preview": "vite preview",
-		"lint": "eslint src --ext ts,tsx --quiet",
+		"lint": "eslint src --ext ts,tsx",
 		"test": "jest",
-<<<<<<< HEAD
 		"storybook": "storybook dev -p 6006",
 		"build-storybook": "storybook build"
-=======
-		"lint": "eslint src --ext ts,tsx"
->>>>>>> bedd6fd2
 	},
 	"dependencies": {
 		"@radix-ui/react-slot": "^1.1.1",

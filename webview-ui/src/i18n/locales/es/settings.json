--- conflicted
+++ resolved
@@ -373,28 +373,9 @@
 		"claudeCode": {
 			"pathLabel": "Ruta de Claude Code",
 			"description": "Ruta opcional a su CLI de Claude Code. Por defecto, es 'claude' si no se establece.",
-<<<<<<< HEAD
-			"placeholder": "Por defecto: claude"
-		},
-		"geminiCli": {
-			"description": "Este proveedor usa autenticación OAuth de la herramienta Gemini CLI y no requiere claves API.",
-			"oauthPath": "Ruta de Credenciales OAuth (opcional)",
-			"oauthPathDescription": "Ruta al archivo de credenciales OAuth. Deja vacío para usar la ubicación predeterminada (~/.gemini/oauth_creds.json).",
-			"instructions": "Si aún no te has autenticado, por favor ejecuta",
-			"instructionsContinued": "en tu terminal primero.",
-			"setupLink": "Instrucciones de Configuración de Gemini CLI",
-			"requirementsTitle": "Requisitos Importantes",
-			"requirement1": "Primero, necesitas instalar la herramienta Gemini CLI",
-			"requirement2": "Luego, ejecuta gemini en tu terminal y asegúrate de iniciar sesión con Google",
-			"requirement3": "Solo funciona con cuentas personales de Google (no cuentas de Google Workspace)",
-			"requirement4": "No usa claves API - la autenticación se maneja vía OAuth",
-			"requirement5": "Requiere que la herramienta Gemini CLI esté instalada y autenticada primero",
-			"freeAccess": "Acceso gratuito vía autenticación OAuth"
-=======
 			"placeholder": "Por defecto: claude",
 			"maxTokensLabel": "Tokens máximos de salida",
 			"maxTokensDescription": "Número máximo de tokens de salida para las respuestas de Claude Code. El valor predeterminado es 8000."
->>>>>>> 50e45a2b
 		}
 	},
 	"browser": {

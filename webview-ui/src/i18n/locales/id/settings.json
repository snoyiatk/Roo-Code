--- conflicted
+++ resolved
@@ -377,28 +377,9 @@
 		"claudeCode": {
 			"pathLabel": "Jalur Kode Claude",
 			"description": "Jalur opsional ke Claude Code CLI Anda. Defaultnya adalah 'claude' jika tidak diatur.",
-<<<<<<< HEAD
-			"placeholder": "Default: claude"
-		},
-		"geminiCli": {
-			"description": "Penyedia ini menggunakan autentikasi OAuth dari alat Gemini CLI dan tidak memerlukan kunci API.",
-			"oauthPath": "Jalur Kredensial OAuth (opsional)",
-			"oauthPathDescription": "Jalur ke file kredensial OAuth. Biarkan kosong untuk menggunakan lokasi default (~/.gemini/oauth_creds.json).",
-			"instructions": "Jika Anda belum melakukan autentikasi, jalankan",
-			"instructionsContinued": "di terminal Anda terlebih dahulu.",
-			"setupLink": "Petunjuk Pengaturan Gemini CLI",
-			"requirementsTitle": "Persyaratan Penting",
-			"requirement1": "Pertama, Anda perlu menginstal alat Gemini CLI",
-			"requirement2": "Kemudian, jalankan gemini di terminal Anda dan pastikan Anda masuk dengan Google",
-			"requirement3": "Hanya berfungsi dengan akun Google pribadi (bukan akun Google Workspace)",
-			"requirement4": "Tidak menggunakan kunci API - autentikasi ditangani melalui OAuth",
-			"requirement5": "Memerlukan alat Gemini CLI diinstal dan diautentikasi terlebih dahulu",
-			"freeAccess": "Akses gratis melalui autentikasi OAuth"
-=======
 			"placeholder": "Default: claude",
 			"maxTokensLabel": "Token Output Maks",
 			"maxTokensDescription": "Jumlah maksimum token output untuk respons Claude Code. Default adalah 8000."
->>>>>>> 50e45a2b
 		}
 	},
 	"browser": {

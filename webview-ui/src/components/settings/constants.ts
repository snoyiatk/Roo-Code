--- conflicted
+++ resolved
@@ -74,11 +74,7 @@
 	{ value: "zai", label: "Z AI" },
 	{ value: "fireworks", label: "Fireworks AI" },
 	{ value: "io-intelligence", label: "IO Intelligence" },
-<<<<<<< HEAD
+	{ value: "roo", label: "Roo Code Cloud" },
 ].sort((a, b) => a.label.localeCompare(b.label))
 .concat({ value: "gemini-cli", label: "Gemini CLI" })
-.sort((a, b) => a.label.localeCompare(b.label))
-=======
-	{ value: "roo", label: "Roo Code Cloud" },
-].sort((a, b) => a.label.localeCompare(b.label))
->>>>>>> c249ff81
+.sort((a, b) => a.label.localeCompare(b.label))
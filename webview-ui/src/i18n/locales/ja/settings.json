{
	"common": {
		"save": "保存",
		"done": "完了",
		"cancel": "キャンセル",
		"reset": "リセット",
		"select": "選択",
		"add": "ヘッダーを追加",
		"remove": "削除"
	},
	"header": {
		"title": "設定",
		"saveButtonTooltip": "変更を保存",
		"nothingChangedTooltip": "変更なし",
		"doneButtonTooltip": "未保存の変更を破棄して設定パネルを閉じる"
	},
	"unsavedChangesDialog": {
		"title": "未保存の変更",
		"description": "変更を破棄して続行しますか？",
		"cancelButton": "キャンセル",
		"discardButton": "変更を破棄"
	},
	"sections": {
		"providers": "プロバイダー",
		"autoApprove": "自動承認",
		"browser": "コンピューターアクセス",
		"checkpoints": "チェックポイント",
		"notifications": "通知",
		"contextManagement": "コンテキスト",
		"terminal": "ターミナル",
		"prompts": "プロンプト",
		"experimental": "実験的",
		"language": "言語",
		"about": "Roo Codeについて"
	},
	"prompts": {
		"description": "プロンプトの強化、コードの説明、問題の修正などの迅速なアクションに使用されるサポートプロンプトを設定します。これらのプロンプトは、Rooが一般的な開発タスクでより良いサポートを提供するのに役立ちます。"
	},
	"codeIndex": {
		"title": "コードベースのインデックス作成",
		"enableLabel": "コードベースのインデックス作成を有効化",
		"enableDescription": "<0>コードベースのインデックス作成</0>は、AIエンベディングを使用してプロジェクトのセマンティック検索インデックスを作成する実験的機能です。これにより、Roo Codeは単なるキーワードではなく意味に基づいて関連するコードを見つけることで、大規模なコードベースをより良く理解し、ナビゲートできるようになります。",
		"providerLabel": "埋め込みプロバイダー",
		"selectProviderPlaceholder": "プロバイダーを選択",
		"openaiProvider": "OpenAI",
		"ollamaProvider": "Ollama",
		"geminiProvider": "Gemini",
		"geminiApiKeyLabel": "APIキー：",
		"geminiApiKeyPlaceholder": "Gemini APIキーを入力してください",
		"openaiCompatibleProvider": "OpenAI互換",
		"openAiKeyLabel": "OpenAI APIキー",
		"openAiKeyPlaceholder": "OpenAI APIキーを入力してください",
		"openAiCompatibleBaseUrlLabel": "ベースURL",
		"openAiCompatibleApiKeyLabel": "APIキー",
		"openAiCompatibleApiKeyPlaceholder": "APIキーを入力してください",
		"openAiCompatibleModelDimensionLabel": "埋め込みディメンション：",
		"modelDimensionLabel": "モデルディメンション",
		"openAiCompatibleModelDimensionPlaceholder": "例：1536",
		"openAiCompatibleModelDimensionDescription": "モデルの埋め込みディメンション（出力サイズ）。この値についてはプロバイダーのドキュメントを確認してください。一般的な値：384、768、1536、3072。",
		"modelLabel": "モデル",
		"selectModelPlaceholder": "モデルを選択",
		"ollamaUrlLabel": "Ollama URL：",
		"qdrantUrlLabel": "Qdrant URL",
		"qdrantKeyLabel": "Qdrantキー：",
		"startIndexingButton": "開始",
		"clearIndexDataButton": "インデックスクリア",
		"unsavedSettingsMessage": "インデックス作成プロセスを開始する前に設定を保存してください。",
		"clearDataDialog": {
			"title": "本当によろしいですか？",
			"description": "この操作は元に戻せません。コードベースのインデックスデータが完全に削除されます。",
			"cancelButton": "キャンセル",
			"confirmButton": "データをクリア"
		},
		"description": "プロジェクトのセマンティック検索を有効にするためのコードベースインデックス設定を構成します。<0>詳細はこちら</0>",
		"statusTitle": "ステータス",
		"settingsTitle": "インデックス設定",
		"disabledMessage": "コードベースインデックスは現在無効になっています。グローバル設定で有効にしてインデックスオプションを構成してください。",
		"embedderProviderLabel": "エンベッダープロバイダー",
		"modelPlaceholder": "モデル名を入力",
		"selectModel": "モデルを選択",
		"ollamaBaseUrlLabel": "Ollama ベースURL",
		"qdrantApiKeyLabel": "Qdrant APIキー",
		"qdrantApiKeyPlaceholder": "Qdrant APIキーを入力（オプション）",
		"setupConfigLabel": "設定",
		"ollamaUrlPlaceholder": "http://localhost:11434",
		"openAiCompatibleBaseUrlPlaceholder": "https://api.example.com",
		"modelDimensionPlaceholder": "1536",
		"qdrantUrlPlaceholder": "http://localhost:6333",
		"saveError": "設定の保存に失敗しました",
		"modelDimensions": "({{dimension}} 次元)",
		"saveSuccess": "設定が正常に保存されました",
		"saving": "保存中...",
		"saveSettings": "保存",
		"indexingStatuses": {
			"standby": "スタンバイ",
			"indexing": "インデックス中",
			"indexed": "インデックス済み",
			"error": "エラー"
		},
		"close": "閉じる",
		"validation": {
			"invalidQdrantUrl": "無効なQdrant URL",
			"invalidOllamaUrl": "無効なOllama URL",
			"invalidBaseUrl": "無効なベースURL",
			"qdrantUrlRequired": "Qdrant URL が必要です",
			"openaiApiKeyRequired": "OpenAI APIキーが必要です",
			"modelSelectionRequired": "モデルの選択が必要です",
			"apiKeyRequired": "APIキーが必要です",
			"modelIdRequired": "モデルIDが必要です",
			"modelDimensionRequired": "モデルの次元が必要です",
			"geminiApiKeyRequired": "Gemini APIキーが必要です",
			"ollamaBaseUrlRequired": "OllamaのベースURLが必要です",
			"baseUrlRequired": "ベースURLが必要です",
			"modelDimensionMinValue": "モデルの次元は0より大きくなければなりません"
		},
		"advancedConfigLabel": "詳細設定",
		"searchMinScoreLabel": "検索スコアのしきい値",
		"searchMinScoreDescription": "検索結果に必要な最小類似度スコア（0.0-1.0）。値を低くするとより多くの結果が返されますが、関連性が低くなる可能性があります。値を高くすると返される結果は少なくなりますが、より関連性が高くなります。",
		"searchMinScoreResetTooltip": "デフォルト値（0.4）にリセット",
		"searchMaxResultsLabel": "最大検索結果数",
		"searchMaxResultsDescription": "コードベースインデックスをクエリする際に返される検索結果の最大数。値を高くするとより多くのコンテキストが提供されますが、関連性の低い結果が含まれる可能性があります。",
		"resetToDefault": "デフォルトにリセット"
	},
	"autoApprove": {
		"description": "Rooが承認なしで自動的に操作を実行できるようにします。AIを完全に信頼し、関連するセキュリティリスクを理解している場合にのみ、これらの設定を有効にしてください。",
		"readOnly": {
			"label": "読み取り",
			"description": "有効にすると、Rooは承認ボタンをクリックすることなく、自動的にディレクトリの内容を表示してファイルを読み取ります。",
			"outsideWorkspace": {
				"label": "ワークスペース外のファイルを含める",
				"description": "Rooが承認なしで現在のワークスペース外のファイルを読み取ることを許可します。"
			}
		},
		"write": {
			"label": "書き込み",
			"description": "承認なしで自動的にファイルを作成・編集",
			"delayLabel": "診断が潜在的な問題を検出できるよう、書き込み後に遅延を設ける",
			"outsideWorkspace": {
				"label": "ワークスペース外のファイルを含める",
				"description": "Rooが承認なしで現在のワークスペース外のファイルを作成・編集することを許可します。"
			},
			"protected": {
				"label": "保護されたファイルを含める",
				"description": "Rooが保護されたファイル（.rooignoreや.roo/設定ファイルなど）を承認なしで作成・編集することを許可します。"
			}
		},
		"browser": {
			"label": "ブラウザ",
			"description": "承認なしで自動的にブラウザアクションを実行 — 注意：コンピューター使用をサポートするモデルを使用している場合のみ適用されます"
		},
		"retry": {
			"label": "再試行",
			"description": "サーバーがエラーレスポンスを返した場合、自動的に失敗したAPIリクエストを再試行",
			"delayLabel": "リクエスト再試行前の遅延"
		},
		"mcp": {
			"label": "MCP",
			"description": "MCPサーバービューで個々のMCPツールの自動承認を有効にします（この設定とツールの「常に許可」チェックボックスの両方が必要）"
		},
		"modeSwitch": {
			"label": "モード",
			"description": "承認なしで自動的に異なるモード間を切り替え"
		},
		"subtasks": {
			"label": "サブタスク",
			"description": "承認なしでサブタスクの作成と完了を許可"
		},
		"followupQuestions": {
			"label": "質問",
			"description": "設定された時間が経過すると、フォローアップ質問の最初の提案回答を自動的に選択します",
			"timeoutLabel": "最初の回答を自動選択するまでの待機時間"
		},
		"execute": {
			"label": "実行",
			"description": "承認なしで自動的に許可されたターミナルコマンドを実行",
			"allowedCommands": "許可された自動実行コマンド",
			"allowedCommandsDescription": "「実行操作を常に承認」が有効な場合に自動実行できるコマンドプレフィックス。すべてのコマンドを許可するには * を追加します（注意して使用してください）。",
			"commandPlaceholder": "コマンドプレフィックスを入力（例：'git '）",
			"addButton": "追加"
		},
		"updateTodoList": {
			"label": "Todo",
			"description": "承認なしで自動的にToDoリストを更新"
		},
		"apiRequestLimit": {
			"title": "最大リクエスト数",
			"description": "タスクを続行するための承認を求める前に、自動的にこの数のAPIリクエストを行います。",
			"unlimited": "無制限"
		}
	},
	"providers": {
		"providerDocumentation": "{{provider}}のドキュメント",
		"configProfile": "設定プロファイル",
		"description": "異なるAPI設定を保存して、プロバイダーと設定をすばやく切り替えることができます。",
		"apiProvider": "APIプロバイダー",
		"model": "モデル",
		"nameEmpty": "名前を空にすることはできません",
		"nameExists": "この名前のプロファイルは既に存在します",
		"deleteProfile": "プロファイルを削除",
		"invalidArnFormat": "無効なARN形式です。上記の例を確認してください。",
		"enterNewName": "新しい名前を入力してください",
		"addProfile": "プロファイルを追加",
		"renameProfile": "プロファイル名を変更",
		"newProfile": "新しい構成プロファイル",
		"enterProfileName": "プロファイル名を入力",
		"createProfile": "プロファイルを作成",
		"cannotDeleteOnlyProfile": "唯一のプロファイルは削除できません",
		"searchPlaceholder": "プロファイルを検索",
		"searchProviderPlaceholder": "プロバイダーを検索",
		"noProviderMatchFound": "プロバイダーが見つかりません",
		"noMatchFound": "一致するプロファイルが見つかりません",
		"vscodeLmDescription": "VS Code言語モデルAPIを使用すると、他のVS Code拡張機能（GitHub Copilotなど）が提供するモデルを実行できます。最も簡単な方法は、VS Code MarketplaceからCopilotおよびCopilot Chat拡張機能をインストールすることです。",
		"awsCustomArnUse": "使用したいモデルの有効なAmazon Bedrock ARNを入力してください。形式の例:",
		"awsCustomArnDesc": "ARN内のリージョンが上で選択したAWSリージョンと一致していることを確認してください。",
		"openRouterApiKey": "OpenRouter APIキー",
		"getOpenRouterApiKey": "OpenRouter APIキーを取得",
		"apiKeyStorageNotice": "APIキーはVSCodeのシークレットストレージに安全に保存されます",
		"glamaApiKey": "Glama APIキー",
		"getGlamaApiKey": "Glama APIキーを取得",
		"useCustomBaseUrl": "カスタムベースURLを使用",
		"useReasoning": "推論を有効化",
		"useHostHeader": "カスタムHostヘッダーを使用",
		"useLegacyFormat": "レガシーOpenAI API形式を使用",
		"customHeaders": "カスタムヘッダー",
		"headerName": "ヘッダー名",
		"headerValue": "ヘッダー値",
		"noCustomHeaders": "カスタムヘッダーが定義されていません。+ ボタンをクリックして追加してください。",
		"requestyApiKey": "Requesty APIキー",
		"refreshModels": {
			"label": "モデルを更新",
			"hint": "最新のモデルを表示するには設定を再度開いてください。",
			"loading": "モデルリストを更新中...",
			"success": "モデルリストが正常に更新されました！",
			"error": "モデルリストの更新に失敗しました。もう一度お試しください。"
		},
		"getRequestyApiKey": "Requesty APIキーを取得",
		"openRouterTransformsText": "プロンプトとメッセージチェーンをコンテキストサイズに圧縮 (<a>OpenRouter Transforms</a>)",
		"anthropicApiKey": "Anthropic APIキー",
		"getAnthropicApiKey": "Anthropic APIキーを取得",
		"anthropicUseAuthToken": "Anthropic APIキーをX-Api-Keyの代わりにAuthorizationヘッダーとして渡す",
		"chutesApiKey": "Chutes APIキー",
		"getChutesApiKey": "Chutes APIキーを取得",
		"deepSeekApiKey": "DeepSeek APIキー",
		"getDeepSeekApiKey": "DeepSeek APIキーを取得",
		"geminiApiKey": "Gemini APIキー",
		"getGroqApiKey": "Groq APIキーを取得",
		"groqApiKey": "Groq APIキー",
		"getGeminiApiKey": "Gemini APIキーを取得",
		"openAiApiKey": "OpenAI APIキー",
		"apiKey": "APIキー",
		"openAiBaseUrl": "ベースURL",
		"getOpenAiApiKey": "OpenAI APIキーを取得",
		"mistralApiKey": "Mistral APIキー",
		"getMistralApiKey": "Mistral / Codestral APIキーを取得",
		"codestralBaseUrl": "Codestral ベースURL（オプション）",
		"codestralBaseUrlDesc": "Codestralモデルの代替URLを設定します。",
		"xaiApiKey": "xAI APIキー",
		"getXaiApiKey": "xAI APIキーを取得",
		"litellmApiKey": "LiteLLM APIキー",
		"litellmBaseUrl": "LiteLLM ベースURL",
		"awsCredentials": "AWS認証情報",
		"awsProfile": "AWSプロファイル",
		"awsProfileName": "AWSプロファイル名",
		"awsAccessKey": "AWSアクセスキー",
		"awsSecretKey": "AWSシークレットキー",
		"awsSessionToken": "AWSセッショントークン",
		"awsRegion": "AWSリージョン",
		"awsCrossRegion": "クロスリージョン推論を使用",
		"awsBedrockVpc": {
			"useCustomVpcEndpoint": "カスタムVPCエンドポイントを使用",
			"vpcEndpointUrlPlaceholder": "VPCエンドポイントURLを入力（任意）",
			"examples": "例："
		},
		"enablePromptCaching": "プロンプトキャッシュを有効化",
		"enablePromptCachingTitle": "サポートされているモデルのパフォーマンスを向上させ、コストを削減するためにプロンプトキャッシュを有効化します。",
		"cacheUsageNote": "注意：キャッシュの使用が表示されない場合は、別のモデルを選択してから希望のモデルを再度選択してみてください。",
		"vscodeLmModel": "言語モデル",
		"vscodeLmWarning": "注意：これは非常に実験的な統合であり、プロバイダーのサポートは異なります。モデルがサポートされていないというエラーが表示された場合、それはプロバイダー側の問題です。",
		"googleCloudSetup": {
			"title": "Google Cloud Vertex AIを使用するには：",
			"step1": "1. Google Cloudアカウントを作成し、Vertex AI APIを有効にして、希望するClaudeモデルを有効にします。",
			"step2": "2. Google Cloud CLIをインストールし、アプリケーションのデフォルト認証情報を設定します。",
			"step3": "3. または、認証情報付きのサービスアカウントを作成します。"
		},
		"googleCloudCredentials": "Google Cloud認証情報",
		"googleCloudKeyFile": "Google Cloudキーファイルパス",
		"googleCloudProjectId": "Google Cloudプロジェクトid",
		"googleCloudRegion": "Google Cloudリージョン",
		"lmStudio": {
			"baseUrl": "ベースURL（オプション）",
			"modelId": "モデルID",
			"speculativeDecoding": "推論デコーディングを有効化",
			"draftModelId": "ドラフトモデルID",
			"draftModelDesc": "推論デコーディングが正しく機能するには、ドラフトモデルは同じモデルファミリーから選択する必要があります。",
			"selectDraftModel": "ドラフトモデルを選択",
			"noModelsFound": "ドラフトモデルが見つかりません。LM Studioがサーバーモードで実行されていることを確認してください。",
			"description": "LM Studioを使用すると、ローカルコンピューターでモデルを実行できます。始め方については、<a>クイックスタートガイド</a>をご覧ください。また、この拡張機能で使用するには、LM Studioの<b>ローカルサーバー</b>機能を起動する必要があります。<span>注意：</span>Roo Codeは複雑なプロンプトを使用し、Claudeモデルで最適に動作します。能力の低いモデルは期待通りに動作しない場合があります。"
		},
		"ollama": {
			"baseUrl": "ベースURL（オプション）",
			"modelId": "モデルID",
			"description": "Ollamaを使用すると、ローカルコンピューターでモデルを実行できます。始め方については、クイックスタートガイドをご覧ください。",
			"warning": "注意：Roo Codeは複雑なプロンプトを使用し、Claudeモデルで最適に動作します。能力の低いモデルは期待通りに動作しない場合があります。"
		},
		"unboundApiKey": "Unbound APIキー",
		"getUnboundApiKey": "Unbound APIキーを取得",
		"unboundRefreshModelsSuccess": "モデルリストが更新されました！最新のモデルから選択できます。",
		"unboundInvalidApiKey": "無効なAPIキーです。APIキーを確認して、もう一度お試しください。",
		"humanRelay": {
			"description": "APIキーは不要ですが、ユーザーはウェブチャットAIに情報をコピー＆ペーストする必要があります。",
			"instructions": "使用中にダイアログボックスが表示され、現在のメッセージが自動的にクリップボードにコピーされます。これらをウェブ版のAI（ChatGPTやClaudeなど）に貼り付け、AIの返答をダイアログボックスにコピーして確認ボタンをクリックする必要があります。"
		},
		"openRouter": {
			"providerRouting": {
				"title": "OpenRouterプロバイダールーティング",
				"description": "OpenRouterはあなたのモデルに最適な利用可能なプロバイダーにリクエストを転送します。デフォルトでは、稼働時間を最大化するために、リクエストはトッププロバイダー間でロードバランスされます。ただし、このモデルに使用する特定のプロバイダーを選択することもできます。",
				"learnMore": "プロバイダールーティングについて詳しく知る"
			}
		},
		"customModel": {
			"capabilities": "カスタムOpenAI互換モデルの機能と価格を設定します。モデルの機能はRoo Codeのパフォーマンスに影響を与える可能性があるため、慎重に指定してください。",
			"maxTokens": {
				"label": "最大出力トークン",
				"description": "モデルが生成できる応答の最大トークン数。（サーバーが最大トークンを設定できるようにするには-1を指定します。）"
			},
			"contextWindow": {
				"label": "コンテキストウィンドウサイズ",
				"description": "モデルが処理できる総トークン数（入力＋出力）。"
			},
			"imageSupport": {
				"label": "画像サポート",
				"description": "このモデルは画像の処理と理解が可能ですか？"
			},
			"computerUse": {
				"label": "コンピューター使用",
				"description": "このモデルはブラウザとの対話が可能ですか？（例：Claude 3.7 Sonnet）"
			},
			"promptCache": {
				"label": "プロンプトキャッシュ",
				"description": "このモデルはプロンプトのキャッシュが可能ですか？"
			},
			"pricing": {
				"input": {
					"label": "入力価格",
					"description": "入力/プロンプトの100万トークンあたりのコスト。これはモデルにコンテキストと指示を送信するコストに影響します。"
				},
				"output": {
					"label": "出力価格",
					"description": "モデルの応答の100万トークンあたりのコスト。これは生成されたコンテンツと補完のコストに影響します。"
				},
				"cacheReads": {
					"label": "キャッシュ読み取り価格",
					"description": "キャッシュからの読み取りの100万トークンあたりのコスト。これはキャッシュされた応答を取得する際に課金される価格です。"
				},
				"cacheWrites": {
					"label": "キャッシュ書き込み価格",
					"description": "キャッシュへの書き込みの100万トークンあたりのコスト。これはプロンプトが初めてキャッシュされる際に課金される価格です。"
				}
			},
			"resetDefaults": "デフォルトにリセット"
		},
		"rateLimitSeconds": {
			"label": "レート制限",
			"description": "APIリクエスト間の最小時間。"
		},
		"reasoningEffort": {
			"label": "モデル推論の労力",
			"high": "高",
			"medium": "中",
			"low": "低"
		},
		"setReasoningLevel": "推論労力を有効にする",
		"claudeCode": {
			"pathLabel": "クロードコードパス",
			"description": "Claude Code CLIへのオプションパス。設定されていない場合、デフォルトは「claude」です。",
<<<<<<< HEAD
			"placeholder": "デフォルト：claude"
		},
		"geminiCli": {
			"description": "このプロバイダーはGemini CLIツールからのOAuth認証を使用し、APIキーは必要ありません。",
			"oauthPath": "OAuth認証情報パス（オプション）",
			"oauthPathDescription": "OAuth認証情報ファイルへのパス。デフォルトの場所（~/.gemini/oauth_creds.json）を使用する場合は空のままにしてください。",
			"instructions": "まだ認証していない場合は、まず",
			"instructionsContinued": "をターミナルで実行してください。",
			"setupLink": "Gemini CLI セットアップ手順",
			"requirementsTitle": "重要な要件",
			"requirement1": "まず、Gemini CLIツールをインストールする必要があります",
			"requirement2": "次に、ターミナルでgeminiを実行し、Googleでログインすることを確認してください",
			"requirement3": "個人のGoogleアカウントでのみ動作します（Google Workspaceアカウントは不可）",
			"requirement4": "APIキーは使用しません - 認証はOAuthで処理されます",
			"requirement5": "Gemini CLIツールが最初にインストールされ、認証されている必要があります",
			"freeAccess": "OAuth認証による無料アクセス"
=======
			"placeholder": "デフォルト：claude",
			"maxTokensLabel": "最大出力トークン",
			"maxTokensDescription": "Claude Codeレスポンスの最大出力トークン数。デフォルトは8000です。"
>>>>>>> 50e45a2b
		}
	},
	"browser": {
		"enable": {
			"label": "ブラウザツールを有効化",
			"description": "有効にすると、コンピューター使用をサポートするモデルを使用する際に、Rooはウェブサイトとのやり取りにブラウザを使用できます。 <0>詳細情報</0>"
		},
		"viewport": {
			"label": "ビューポートサイズ",
			"description": "ブラウザインタラクションのビューポートサイズを選択します。これはウェブサイトの表示方法とインタラクション方法に影響します。",
			"options": {
				"largeDesktop": "大型デスクトップ (1280x800)",
				"smallDesktop": "小型デスクトップ (900x600)",
				"tablet": "タブレット (768x1024)",
				"mobile": "モバイル (360x640)"
			}
		},
		"screenshotQuality": {
			"label": "スクリーンショット品質",
			"description": "ブラウザスクリーンショットのWebP品質を調整します。高い値はより鮮明なスクリーンショットを提供しますが、token使用量が増加します。"
		},
		"remote": {
			"label": "リモートブラウザ接続を使用",
			"description": "リモートデバッグを有効にして実行しているChromeブラウザに接続します（--remote-debugging-port=9222）。",
			"urlPlaceholder": "カスタムURL（例：http://localhost:9222）",
			"testButton": "接続テスト",
			"testingButton": "テスト中...",
			"instructions": "DevToolsプロトコルホストアドレスを入力するか、Chromeのローカルインスタンスを自動検出するために空のままにします。接続テストボタンは、提供されている場合はカスタムURLを試み、フィールドが空の場合は自動検出します。"
		}
	},
	"checkpoints": {
		"enable": {
			"label": "自動チェックポイントを有効化",
			"description": "有効にすると、Rooはタスク実行中に自動的にチェックポイントを作成し、変更の確認や以前の状態への復帰を容易にします。 <0>詳細情報</0>"
		}
	},
	"notifications": {
		"sound": {
			"label": "サウンドエフェクトを有効化",
			"description": "有効にすると、Rooは通知やイベントのためにサウンドエフェクトを再生します。",
			"volumeLabel": "音量"
		},
		"tts": {
			"label": "音声合成を有効化",
			"description": "有効にすると、Rooは音声合成を使用して応答を音声で読み上げます。",
			"speedLabel": "速度"
		}
	},
	"contextManagement": {
		"description": "AIのコンテキストウィンドウに含まれる情報を制御し、token使用量とレスポンスの品質に影響します",
		"autoCondenseContextPercent": {
			"label": "インテリジェントなコンテキスト圧縮をトリガーするしきい値",
			"description": "コンテキストウィンドウがこのしきい値に達すると、Rooは自動的に圧縮します。"
		},
		"condensingApiConfiguration": {
			"label": "コンテキスト圧縮用のAPI設定",
			"description": "コンテキスト圧縮操作に使用するAPI設定を選択します。選択しない場合は現在のアクティブな設定が使用されます。",
			"useCurrentConfig": "現在の設定を使用"
		},
		"customCondensingPrompt": {
			"label": "カスタムコンテキスト圧縮プロンプト",
			"description": "コンテキスト圧縮に使用するシステムプロンプトをカスタマイズします。空のままにするとデフォルトのプロンプトが使用されます。",
			"placeholder": "ここにカスタム圧縮プロンプトを入力してください...\n\nデフォルトプロンプトと同じ構造を使用できます：\n- 過去の会話\n- 現在の作業\n- 重要な技術的概念\n- 関連するファイルとコード\n- 問題解決\n- 保留中のタスクと次のステップ",
			"reset": "デフォルトにリセット",
			"hint": "空 = デフォルトプロンプトを使用"
		},
		"autoCondenseContext": {
			"name": "インテリジェントなコンテキスト圧縮を自動的にトリガーする",
			"description": "有効にすると、Rooは閾値に達したときに自動的にコンテキストを圧縮します。無効にすると、手動でコンテキスト圧縮をトリガーできます。"
		},
		"openTabs": {
			"label": "オープンタブコンテキスト制限",
			"description": "コンテキストに含めるVSCodeオープンタブの最大数。高い値はより多くのコンテキストを提供しますが、token使用量が増加します。"
		},
		"workspaceFiles": {
			"label": "ワークスペースファイルコンテキスト制限",
			"description": "現在の作業ディレクトリの詳細に含めるファイルの最大数。高い値はより多くのコンテキストを提供しますが、token使用量が増加します。"
		},
		"rooignore": {
			"label": "リストと検索で.rooignoreファイルを表示",
			"description": "有効にすると、.rooignoreのパターンに一致するファイルがロックシンボル付きでリストに表示されます。無効にすると、これらのファイルはファイルリストや検索から完全に非表示になります。"
		},
		"maxReadFile": {
			"label": "ファイル読み込み自動切り詰めしきい値",
			"description": "モデルが開始/終了の値を指定しない場合、Rooはこの行数を読み込みます。この数がファイルの総行数より少ない場合、Rooはコード定義の行番号インデックスを生成します。特殊なケース：-1はRooにファイル全体を読み込むよう指示し（インデックス作成なし）、0は行を読み込まず最小限のコンテキストのために行インデックスのみを提供するよう指示します。低い値は初期コンテキスト使用量を最小限に抑え、後続の正確な行範囲の読み込みを可能にします。明示的な開始/終了の要求はこの設定による制限を受けません。",
			"lines": "行",
			"always_full_read": "常にファイル全体を読み込む"
		},
		"maxConcurrentFileReads": {
			"label": "同時ファイル読み取り制限",
			"description": "read_file ツールが同時に処理できるファイルの最大数。値を高くすると複数の小さなファイルの読み取りが速くなる可能性がありますが、メモリ使用量が増加します。"
		},
		"condensingThreshold": {
			"label": "圧縮トリガーしきい値",
			"selectProfile": "プロファイルのしきい値を設定",
			"defaultProfile": "グローバルデフォルト（全プロファイル）",
			"defaultDescription": "コンテキストがこの割合に達すると、カスタム設定がない限り、すべてのプロファイルで自動的に圧縮されます",
			"profileDescription": "このプロファイルのみのカスタムしきい値（グローバルデフォルトを上書き）",
			"inheritDescription": "このプロファイルはグローバルデフォルトしきい値を継承します（{{threshold}}%）",
			"usesGlobal": "（グローバル {{threshold}}% を使用）"
		}
	},
	"terminal": {
		"basic": {
			"label": "ターミナル設定：基本",
			"description": "基本的なターミナル設定"
		},
		"advanced": {
			"label": "ターミナル設定：詳細",
			"description": "以下のオプションは設定を適用するためにターミナルの再起動が必要な場合があります"
		},
		"outputLineLimit": {
			"label": "ターミナル出力制限",
			"description": "コマンド実行時にターミナル出力に含める最大行数。超過すると中央から行が削除され、tokenを節約します。 <0>詳細情報</0>"
		},
		"shellIntegrationTimeout": {
			"label": "ターミナルシェル統合タイムアウト",
			"description": "コマンドを実行する前にシェル統合の初期化を待つ最大時間。シェルの起動時間が長いユーザーの場合、ターミナルで「Shell Integration Unavailable」エラーが表示される場合は、この値を増やす必要があるかもしれません。 <0>詳細情報</0>"
		},
		"shellIntegrationDisabled": {
			"label": "ターミナルシェル統合を無効にする",
			"description": "ターミナルコマンドが正しく機能しない場合や、「シェル統合が利用できません」というエラーが表示される場合は、これを有効にします。これにより、一部の高度なターミナル機能をバイパスして、コマンドを実行するより簡単な方法が使用されます。 <0>詳細情報</0>"
		},
		"commandDelay": {
			"label": "ターミナルコマンド遅延",
			"description": "コマンド実行後に追加する遅延時間（ミリ秒）。デフォルト設定の0は遅延を完全に無効にします。これはタイミングの問題があるターミナルでコマンド出力を完全にキャプチャするのに役立ちます。ほとんどのターミナルでは`PROMPT_COMMAND='sleep N'`を設定することで実装され、PowerShellは各コマンドの最後に`start-sleep`を追加します。元々はVSCodeバグ#237208の回避策で、必要ない場合があります。 <0>詳細情報</0>"
		},
		"compressProgressBar": {
			"label": "プログレスバー出力を圧縮",
			"description": "有効にすると、キャリッジリターン（\\r）を含むターミナル出力を処理して、実際のターミナルがコンテンツを表示する方法をシミュレートします。これによりプログレスバーの中間状態が削除され、最終状態のみが保持されるため、より関連性の高い情報のためのコンテキスト空間が節約されます。 <0>詳細情報</0>"
		},
		"powershellCounter": {
			"label": "PowerShellカウンター回避策を有効化",
			"description": "有効にすると、PowerShellコマンドにカウンターを追加して、コマンドの正しい実行を確保します。これは出力のキャプチャに問題がある可能性のあるPowerShellターミナルで役立ちます。 <0>詳細情報</0>"
		},
		"zshClearEolMark": {
			"label": "ZSH行末マークをクリア",
			"description": "有効にすると、PROMPT_EOL_MARK=''を設定してZSHの行末マークをクリアします。これにより、'%'などの特殊文字で終わるコマンド出力の解釈に関する問題を防ぎます。 <0>詳細情報</0>"
		},
		"zshOhMy": {
			"label": "Oh My Zsh 統合を有効化",
			"description": "有効にすると、ITERM_SHELL_INTEGRATION_INSTALLED=Yes を設定して Oh My Zsh シェル統合機能を有効にします。この設定を適用するには、IDEの再起動が必要な場合があります。 <0>詳細情報</0>"
		},
		"zshP10k": {
			"label": "Powerlevel10k 統合を有効化",
			"description": "有効にすると、POWERLEVEL9K_TERM_SHELL_INTEGRATION=true を設定して Powerlevel10k シェル統合機能を有効にします。 <0>詳細情報</0>"
		},
		"zdotdir": {
			"label": "ZDOTDIR 処理を有効化",
			"description": "有効にすると、zsh シェル統合を適切に処理するために ZDOTDIR 用の一時ディレクトリを作成します。これにより、zsh の設定を保持しながら VSCode のシェル統合が正しく機能します。 <0>詳細情報</0>"
		},
		"inheritEnv": {
			"label": "環境変数を継承",
			"description": "有効にすると、ターミナルは VSCode の親プロセスから環境変数を継承します。ユーザープロファイルで定義されたシェル統合設定などが含まれます。これは VSCode のグローバル設定 `terminal.integrated.inheritEnv` を直接切り替えます。 <0>詳細情報</0>"
		}
	},
	"advanced": {
		"diff": {
			"label": "diff経由の編集を有効化",
			"description": "有効にすると、Rooはファイルをより迅速に編集でき、切り詰められた全ファイル書き込みを自動的に拒否します。最新のClaude 3.7 Sonnetモデルで最良に機能します。",
			"strategy": {
				"label": "Diff戦略",
				"options": {
					"standard": "標準（単一ブロック）",
					"multiBlock": "実験的：マルチブロックdiff",
					"unified": "実験的：統合diff"
				},
				"descriptions": {
					"standard": "標準diff戦略は一度に1つのコードブロックに変更を適用します。",
					"unified": "統合diff戦略はdiffを適用するための複数のアプローチを取り、最良のアプローチを選択します。",
					"multiBlock": "マルチブロックdiff戦略は、1つのリクエストでファイル内の複数のコードブロックを更新できます。"
				}
			},
			"matchPrecision": {
				"label": "マッチ精度",
				"description": "このスライダーは、diffを適用する際にコードセクションがどれだけ正確に一致する必要があるかを制御します。低い値はより柔軟なマッチングを可能にしますが、誤った置換のリスクが高まります。100%未満の値は細心の注意を払って使用してください。"
			}
		}
	},
	"experimental": {
		"DIFF_STRATEGY_UNIFIED": {
			"name": "実験的な統合diff戦略を使用する",
			"description": "実験的な統合diff戦略を有効にします。この戦略はモデルエラーによる再試行の回数を減らす可能性がありますが、予期しない動作や不正確な編集を引き起こす可能性があります。リスクを理解し、すべての変更を注意深く確認する準備がある場合にのみ有効にしてください。"
		},
		"SEARCH_AND_REPLACE": {
			"name": "実験的な検索と置換ツールを使用する",
			"description": "実験的な検索と置換ツールを有効にし、Rooが1つのリクエストで検索語の複数のインスタンスを置き換えることを可能にします。"
		},
		"INSERT_BLOCK": {
			"name": "実験的なコンテンツ挿入ツールを使用する",
			"description": "実験的なコンテンツ挿入ツールを有効にし、Rooがdiffを作成せずに特定の行番号にコンテンツを挿入できるようにします。"
		},
		"POWER_STEERING": {
			"name": "実験的な「パワーステアリング」モードを使用する",
			"description": "有効にすると、Rooはより頻繁にモデルに現在のモード定義の詳細を思い出させます。これにより、役割定義とカスタム指示へのより強い遵守が実現しますが、メッセージごとにより多くのtokenを使用します。"
		},
		"MULTI_SEARCH_AND_REPLACE": {
			"name": "実験的なマルチブロックdiffツールを使用する",
			"description": "有効にすると、Rooはマルチブロックdiffツールを使用します。これにより、1つのリクエストでファイル内の複数のコードブロックを更新しようとします。"
		},
		"CONCURRENT_FILE_READS": {
			"name": "並行ファイル読み取りを有効にする",
			"description": "有効にすると、Rooは1回のリクエストで複数のファイル を読み取ることができます。無効にすると、Rooはファイルを1つずつ読み取る必要があります。能力の低いモデルで作業する場合や、ファイルアクセスをより細かく制御したい場合は、無効にすると役立ちます。"
		},
		"MARKETPLACE": {
			"name": "Marketplaceを有効にする",
			"description": "有効にすると、MarketplaceからMCPとカスタムモードをインストールできます。"
		},
		"MULTI_FILE_APPLY_DIFF": {
			"name": "同時ファイル編集を有効にする",
			"description": "有効にすると、Rooは単一のリクエストで複数のファイルを編集できます。無効にすると、Rooはファイルを一つずつ編集する必要があります。これを無効にすることで、能力の低いモデルで作業する場合や、ファイル変更をより細かく制御したい場合に役立ちます。"
		}
	},
	"promptCaching": {
		"label": "プロンプトキャッシュを無効化",
		"description": "チェックすると、Rooはこのモデルに対してプロンプトキャッシュを使用しません。"
	},
	"temperature": {
		"useCustom": "カスタム温度を使用",
		"description": "モデルの応答のランダム性を制御します。",
		"rangeDescription": "高い値は出力をよりランダムに、低い値はより決定論的にします。"
	},
	"modelInfo": {
		"supportsImages": "画像をサポート",
		"noImages": "画像をサポートしていません",
		"supportsComputerUse": "コンピュータ使用をサポート",
		"noComputerUse": "コンピュータ使用をサポートしていません",
		"supportsPromptCache": "プロンプトキャッシュをサポート",
		"noPromptCache": "プロンプトキャッシュをサポートしていません",
		"maxOutput": "最大出力",
		"inputPrice": "入力価格",
		"outputPrice": "出力価格",
		"cacheReadsPrice": "キャッシュ読み取り価格",
		"cacheWritesPrice": "キャッシュ書き込み価格",
		"enableStreaming": "ストリーミングを有効化",
		"enableR1Format": "R1モデルパラメータを有効にする",
		"enableR1FormatTips": "QWQなどのR1モデルを使用する際には、有効にする必要があります。400エラーを防ぐために",
		"useAzure": "Azureを使用",
		"azureApiVersion": "Azure APIバージョンを設定",
		"gemini": {
			"freeRequests": "* 1分間あたり{{count}}リクエストまで無料。それ以降は、プロンプトサイズに応じて課金されます。",
			"pricingDetails": "詳細は価格情報をご覧ください。",
			"billingEstimate": "* 課金は見積もりです - 正確な費用はプロンプトのサイズによって異なります。"
		}
	},
	"modelPicker": {
		"automaticFetch": "拡張機能は<serviceLink>{{serviceName}}</serviceLink>で利用可能な最新のモデルリストを自動的に取得します。どのモデルを選ぶべきか迷っている場合、Roo Codeは<defaultModelLink>{{defaultModelId}}</defaultModelLink>で最適に動作します。また、「free」で検索すると、現在利用可能な無料オプションを見つけることができます。",
		"label": "モデル",
		"searchPlaceholder": "検索",
		"noMatchFound": "一致するものが見つかりません",
		"useCustomModel": "カスタムを使用: {{modelId}}"
	},
	"footer": {
		"feedback": "質問やフィードバックがある場合は、<githubLink>github.com/RooCodeInc/Roo-Code</githubLink>で問題を開くか、<redditLink>reddit.com/r/RooCode</redditLink>や<discordLink>discord.gg/roocode</discordLink>に参加してください",
		"telemetry": {
			"label": "匿名のエラーと使用状況レポートを許可",
			"description": "匿名の使用データとエラーレポートを送信してRoo Codeの改善にご協力ください。コード、プロンプト、個人情報が送信されることはありません。詳細については、プライバシーポリシーをご覧ください。"
		},
		"settings": {
			"import": "インポート",
			"export": "エクスポート",
			"reset": "リセット"
		}
	},
	"thinkingBudget": {
		"maxTokens": "最大 tokens",
		"maxThinkingTokens": "最大思考 tokens"
	},
	"validation": {
		"apiKey": "有効なAPIキーを入力してください。",
		"awsRegion": "Amazon Bedrockを使用するにはリージョンを選択してください。",
		"googleCloud": "有効なGoogle CloudプロジェクトIDとリージョンを入力してください。",
		"modelId": "有効なモデルIDを入力してください。",
		"modelSelector": "有効なモデルセレクターを入力してください。",
		"openAi": "有効なベースURL、APIキー、モデルIDを入力してください。",
		"arn": {
			"invalidFormat": "ARNの形式が無効です。フォーマット要件を確認してください。",
			"regionMismatch": "警告：ARN内のリージョン（{{arnRegion}}）が選択したリージョン（{{region}}）と一致しません。これによりアクセスの問題が発生する可能性があります。プロバイダーはARNのリージョンを使用します。"
		},
		"modelAvailability": "指定されたモデルID（{{modelId}}）は利用できません。別のモデルを選択してください。",
		"providerNotAllowed": "プロバイダー「{{provider}}」は組織によって許可されていません",
		"modelNotAllowed": "モデル「{{model}}」はプロバイダー「{{provider}}」に対して組織によって許可されていません",
		"profileInvalid": "このプロファイルには、組織によって許可されていないプロバイダーまたはモデルが含まれています"
	},
	"placeholders": {
		"apiKey": "API キーを入力...",
		"profileName": "プロファイル名を入力",
		"accessKey": "アクセスキーを入力...",
		"secretKey": "シークレットキーを入力...",
		"sessionToken": "セッショントークンを入力...",
		"credentialsJson": "認証情報 JSON を入力...",
		"keyFilePath": "キーファイルのパスを入力...",
		"projectId": "プロジェクト ID を入力...",
		"customArn": "ARN を入力（例：arn:aws:bedrock:us-east-1:123456789012:foundation-model/my-model）",
		"baseUrl": "ベース URL を入力...",
		"modelId": {
			"lmStudio": "例：meta-llama-3.1-8b-instruct",
			"lmStudioDraft": "例：lmstudio-community/llama-3.2-1b-instruct",
			"ollama": "例：llama3.1"
		},
		"numbers": {
			"maxTokens": "例：4096",
			"contextWindow": "例：128000",
			"inputPrice": "例：0.0001",
			"outputPrice": "例：0.0002",
			"cacheWritePrice": "例：0.00005"
		}
	},
	"defaults": {
		"ollamaUrl": "デフォルト：http://localhost:11434",
		"lmStudioUrl": "デフォルト：http://localhost:1234",
		"geminiUrl": "デフォルト：https://generativelanguage.googleapis.com"
	},
	"labels": {
		"customArn": "カスタム ARN",
		"useCustomArn": "カスタム ARN を使用..."
	},
	"includeMaxOutputTokens": "最大出力トークンを含める",
	"includeMaxOutputTokensDescription": "APIリクエストで最大出力トークンパラメータを送信します。一部のプロバイダーはこれをサポートしていない場合があります。"
}<|MERGE_RESOLUTION|>--- conflicted
+++ resolved
@@ -373,28 +373,9 @@
 		"claudeCode": {
 			"pathLabel": "クロードコードパス",
 			"description": "Claude Code CLIへのオプションパス。設定されていない場合、デフォルトは「claude」です。",
-<<<<<<< HEAD
-			"placeholder": "デフォルト：claude"
-		},
-		"geminiCli": {
-			"description": "このプロバイダーはGemini CLIツールからのOAuth認証を使用し、APIキーは必要ありません。",
-			"oauthPath": "OAuth認証情報パス（オプション）",
-			"oauthPathDescription": "OAuth認証情報ファイルへのパス。デフォルトの場所（~/.gemini/oauth_creds.json）を使用する場合は空のままにしてください。",
-			"instructions": "まだ認証していない場合は、まず",
-			"instructionsContinued": "をターミナルで実行してください。",
-			"setupLink": "Gemini CLI セットアップ手順",
-			"requirementsTitle": "重要な要件",
-			"requirement1": "まず、Gemini CLIツールをインストールする必要があります",
-			"requirement2": "次に、ターミナルでgeminiを実行し、Googleでログインすることを確認してください",
-			"requirement3": "個人のGoogleアカウントでのみ動作します（Google Workspaceアカウントは不可）",
-			"requirement4": "APIキーは使用しません - 認証はOAuthで処理されます",
-			"requirement5": "Gemini CLIツールが最初にインストールされ、認証されている必要があります",
-			"freeAccess": "OAuth認証による無料アクセス"
-=======
 			"placeholder": "デフォルト：claude",
 			"maxTokensLabel": "最大出力トークン",
 			"maxTokensDescription": "Claude Codeレスポンスの最大出力トークン数。デフォルトは8000です。"
->>>>>>> 50e45a2b
 		}
 	},
 	"browser": {

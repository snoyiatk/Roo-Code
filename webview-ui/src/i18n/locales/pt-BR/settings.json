{
	"common": {
		"save": "Salvar",
		"done": "Concluído",
		"cancel": "Cancelar",
		"reset": "Redefinir",
		"select": "Selecionar",
		"add": "Adicionar cabeçalho",
		"remove": "Remover"
	},
	"header": {
		"title": "Configurações",
		"saveButtonTooltip": "Salvar alterações",
		"nothingChangedTooltip": "Nada alterado",
		"doneButtonTooltip": "Descartar alterações não salvas e fechar o painel de configurações"
	},
	"unsavedChangesDialog": {
		"title": "Alterações não salvas",
		"description": "Deseja descartar as alterações e continuar?",
		"cancelButton": "Cancelar",
		"discardButton": "Descartar alterações"
	},
	"sections": {
		"providers": "Provedores",
		"autoApprove": "Aprovação",
		"browser": "Navegador",
		"checkpoints": "Checkpoints",
		"notifications": "Notificações",
		"contextManagement": "Contexto",
		"terminal": "Terminal",
		"prompts": "Prompts",
		"experimental": "Experimental",
		"language": "Idioma",
		"about": "Sobre"
	},
	"prompts": {
		"description": "Configure prompts de suporte usados para ações rápidas como melhorar prompts, explicar código e corrigir problemas. Esses prompts ajudam o Roo a fornecer melhor assistência para tarefas comuns de desenvolvimento."
	},
	"codeIndex": {
		"title": "Indexação de Código",
		"enableLabel": "Ativar Indexação de Código",
		"enableDescription": "<0>Indexação de Código</0> é um recurso experimental que cria um índice de busca semântica do seu projeto usando embeddings de IA. Isso permite ao Roo Code entender melhor e navegar grandes bases de código encontrando código relevante baseado em significado ao invés de apenas palavras-chave.",
		"providerLabel": "Provedor de Embeddings",
		"selectProviderPlaceholder": "Selecionar provedor",
		"openaiProvider": "OpenAI",
		"ollamaProvider": "Ollama",
		"geminiProvider": "Gemini",
		"geminiApiKeyLabel": "Chave de API:",
		"geminiApiKeyPlaceholder": "Digite sua chave de API do Gemini",
		"openaiCompatibleProvider": "Compatível com OpenAI",
		"openAiKeyLabel": "Chave de API OpenAI",
		"openAiKeyPlaceholder": "Digite sua chave de API OpenAI",
		"openAiCompatibleBaseUrlLabel": "URL Base",
		"openAiCompatibleApiKeyLabel": "Chave de API",
		"openAiCompatibleApiKeyPlaceholder": "Digite sua chave de API",
		"openAiCompatibleModelDimensionLabel": "Dimensão de Embedding:",
		"modelDimensionLabel": "Dimensão do Modelo",
		"openAiCompatibleModelDimensionPlaceholder": "ex., 1536",
		"openAiCompatibleModelDimensionDescription": "A dimensão de embedding (tamanho de saída) para seu modelo. Verifique a documentação do seu provedor para este valor. Valores comuns: 384, 768, 1536, 3072.",
		"modelLabel": "Modelo",
		"selectModelPlaceholder": "Selecionar modelo",
		"ollamaUrlLabel": "URL Ollama:",
		"qdrantUrlLabel": "URL Qdrant",
		"qdrantKeyLabel": "Chave Qdrant:",
		"startIndexingButton": "Iniciar",
		"clearIndexDataButton": "Limpar Índice",
		"unsavedSettingsMessage": "Por favor, salve suas configurações antes de iniciar o processo de indexação.",
		"clearDataDialog": {
			"title": "Tem certeza?",
			"description": "Esta ação não pode ser desfeita. Isso excluirá permanentemente os dados de índice da sua base de código.",
			"cancelButton": "Cancelar",
			"confirmButton": "Limpar Dados"
		},
		"description": "Configure as configurações de indexação da base de código para habilitar a pesquisa semântica do seu projeto. <0>Saiba mais</0>",
		"statusTitle": "Status",
		"settingsTitle": "Configurações de Indexação",
		"disabledMessage": "A indexação da base de código está atualmente desativada. Ative-a nas configurações globais para configurar as opções de indexação.",
		"embedderProviderLabel": "Provedor de Embedder",
		"modelPlaceholder": "Insira o nome do modelo",
		"selectModel": "Selecione um modelo",
		"ollamaBaseUrlLabel": "URL Base do Ollama",
		"qdrantApiKeyLabel": "Chave da API Qdrant",
		"qdrantApiKeyPlaceholder": "Insira sua chave da API Qdrant (opcional)",
		"setupConfigLabel": "Configuração",
		"ollamaUrlPlaceholder": "http://localhost:11434",
		"openAiCompatibleBaseUrlPlaceholder": "https://api.example.com",
		"modelDimensionPlaceholder": "1536",
		"qdrantUrlPlaceholder": "http://localhost:6333",
		"saveError": "Falha ao salvar configurações",
		"modelDimensions": "({{dimension}} dimensões)",
		"saveSuccess": "Configurações salvas com sucesso",
		"saving": "Salvando...",
		"saveSettings": "Salvar",
		"indexingStatuses": {
			"standby": "Em espera",
			"indexing": "Indexando",
			"indexed": "Indexado",
			"error": "Erro"
		},
		"close": "Fechar",
		"validation": {
			"invalidQdrantUrl": "URL do Qdrant inválida",
			"invalidOllamaUrl": "URL do Ollama inválida",
			"invalidBaseUrl": "URL base inválida",
			"qdrantUrlRequired": "A URL do Qdrant é obrigatória",
			"openaiApiKeyRequired": "A chave de API da OpenAI é obrigatória",
			"modelSelectionRequired": "A seleção do modelo é obrigatória",
			"apiKeyRequired": "A chave de API é obrigatória",
			"modelIdRequired": "O ID do modelo é obrigatório",
			"modelDimensionRequired": "A dimensão do modelo é obrigatória",
			"geminiApiKeyRequired": "A chave de API do Gemini é obrigatória",
			"ollamaBaseUrlRequired": "A URL base do Ollama é obrigatória",
			"baseUrlRequired": "A URL base é obrigatória",
			"modelDimensionMinValue": "A dimensão do modelo deve ser maior que 0"
		},
		"advancedConfigLabel": "Configuração Avançada",
		"searchMinScoreLabel": "Limite de pontuação de busca",
		"searchMinScoreDescription": "Pontuação mínima de similaridade (0.0-1.0) necessária para os resultados da busca. Valores mais baixos retornam mais resultados, mas podem ser menos relevantes. Valores mais altos retornam menos resultados, mas mais relevantes.",
		"searchMinScoreResetTooltip": "Redefinir para o valor padrão (0.4)",
		"searchMaxResultsLabel": "Resultados máximos de busca",
		"searchMaxResultsDescription": "Número máximo de resultados de busca a retornar ao consultar o índice de código. Valores mais altos fornecem mais contexto, mas podem incluir resultados menos relevantes.",
		"resetToDefault": "Redefinir para o padrão"
	},
	"autoApprove": {
		"description": "Permitir que o Roo realize operações automaticamente sem exigir aprovação. Ative essas configurações apenas se confiar totalmente na IA e compreender os riscos de segurança associados.",
		"readOnly": {
			"label": "Leitura",
			"description": "Quando ativado, o Roo visualizará automaticamente o conteúdo do diretório e lerá arquivos sem que você precise clicar no botão Aprovar.",
			"outsideWorkspace": {
				"label": "Incluir arquivos fora do espaço de trabalho",
				"description": "Permitir que o Roo leia arquivos fora do espaço de trabalho atual sem exigir aprovação."
			}
		},
		"write": {
			"label": "Escrita",
			"description": "Criar e editar arquivos automaticamente sem exigir aprovação",
			"delayLabel": "Atraso após escritas para permitir que diagnósticos detectem problemas potenciais",
			"outsideWorkspace": {
				"label": "Incluir arquivos fora do espaço de trabalho",
				"description": "Permitir que o Roo crie e edite arquivos fora do espaço de trabalho atual sem exigir aprovação."
			},
			"protected": {
				"label": "Incluir arquivos protegidos",
				"description": "Permitir que o Roo crie e edite arquivos protegidos (como .rooignore e arquivos de configuração .roo/) sem exigir aprovação."
			}
		},
		"browser": {
			"label": "Navegador",
			"description": "Realizar ações do navegador automaticamente sem exigir aprovação. Nota: Aplica-se apenas quando o modelo suporta uso do computador"
		},
		"retry": {
			"label": "Tentar novamente",
			"description": "Tentar novamente automaticamente requisições de API com falha quando o servidor retorna uma resposta de erro",
			"delayLabel": "Atraso antes de tentar novamente a requisição"
		},
		"mcp": {
			"label": "MCP",
			"description": "Ativar aprovação automática de ferramentas MCP individuais na visualização de Servidores MCP (requer tanto esta configuração quanto a caixa de seleção \"Permitir sempre\" da ferramenta)"
		},
		"modeSwitch": {
			"label": "Modo",
			"description": "Alternar automaticamente entre diferentes modos sem exigir aprovação"
		},
		"subtasks": {
			"label": "Subtarefas",
			"description": "Permitir a criação e conclusão de subtarefas sem exigir aprovação"
		},
		"followupQuestions": {
			"label": "Pergunta",
			"description": "Selecionar automaticamente a primeira resposta sugerida para perguntas de acompanhamento após o tempo limite configurado",
			"timeoutLabel": "Tempo de espera antes de selecionar automaticamente a primeira resposta"
		},
		"execute": {
			"label": "Executar",
			"description": "Executar automaticamente comandos de terminal permitidos sem exigir aprovação",
			"allowedCommands": "Comandos de auto-execução permitidos",
			"allowedCommandsDescription": "Prefixos de comando que podem ser auto-executados quando \"Aprovar sempre operações de execução\" está ativado. Adicione * para permitir todos os comandos (use com cautela).",
			"commandPlaceholder": "Digite o prefixo do comando (ex. 'git ')",
			"addButton": "Adicionar"
		},
		"updateTodoList": {
			"label": "Todo",
			"description": "A lista de tarefas é atualizada automaticamente sem aprovação"
		},
		"apiRequestLimit": {
			"title": "Máximo de Solicitações",
			"description": "Fazer automaticamente este número de requisições à API antes de pedir aprovação para continuar com a tarefa.",
			"unlimited": "Ilimitado"
		}
	},
	"providers": {
		"providerDocumentation": "Documentação do {{provider}}",
		"configProfile": "Perfil de configuração",
		"description": "Salve diferentes configurações de API para alternar rapidamente entre provedores e configurações.",
		"apiProvider": "Provedor de API",
		"model": "Modelo",
		"nameEmpty": "O nome não pode estar vazio",
		"nameExists": "Já existe um perfil com este nome",
		"deleteProfile": "Excluir perfil",
		"invalidArnFormat": "Formato de ARN inválido. Verifique os exemplos acima.",
		"enterNewName": "Digite um novo nome",
		"addProfile": "Adicionar perfil",
		"renameProfile": "Renomear perfil",
		"newProfile": "Novo perfil de configuração",
		"enterProfileName": "Digite o nome do perfil",
		"createProfile": "Criar perfil",
		"cannotDeleteOnlyProfile": "Não é possível excluir o único perfil",
		"searchPlaceholder": "Pesquisar perfis",
		"searchProviderPlaceholder": "Pesquisar provedores",
		"noProviderMatchFound": "Nenhum provedor encontrado",
		"noMatchFound": "Nenhum perfil correspondente encontrado",
		"vscodeLmDescription": "A API do Modelo de Linguagem do VS Code permite executar modelos fornecidos por outras extensões do VS Code (incluindo, mas não se limitando, ao GitHub Copilot). A maneira mais fácil de começar é instalar as extensões Copilot e Copilot Chat no VS Code Marketplace.",
		"awsCustomArnUse": "Insira um ARN Amazon Bedrock válido para o modelo que deseja usar. Exemplos de formato:",
		"awsCustomArnDesc": "Certifique-se de que a região no ARN corresponde à região AWS selecionada acima.",
		"openRouterApiKey": "Chave de API OpenRouter",
		"getOpenRouterApiKey": "Obter chave de API OpenRouter",
		"apiKeyStorageNotice": "As chaves de API são armazenadas com segurança no Armazenamento Secreto do VSCode",
		"glamaApiKey": "Chave de API Glama",
		"getGlamaApiKey": "Obter chave de API Glama",
		"useCustomBaseUrl": "Usar URL base personalizado",
		"useReasoning": "Habilitar raciocínio",
		"useHostHeader": "Usar cabeçalho Host personalizado",
		"useLegacyFormat": "Usar formato de API OpenAI legado",
		"customHeaders": "Cabeçalhos personalizados",
		"headerName": "Nome do cabeçalho",
		"headerValue": "Valor do cabeçalho",
		"noCustomHeaders": "Nenhum cabeçalho personalizado definido. Clique no botão + para adicionar um.",
		"requestyApiKey": "Chave de API Requesty",
		"refreshModels": {
			"label": "Atualizar modelos",
			"hint": "Por favor, reabra as configurações para ver os modelos mais recentes.",
			"loading": "Atualizando lista de modelos...",
			"success": "Lista de modelos atualizada com sucesso!",
			"error": "Falha ao atualizar a lista de modelos. Por favor, tente novamente."
		},
		"getRequestyApiKey": "Obter chave de API Requesty",
		"openRouterTransformsText": "Comprimir prompts e cadeias de mensagens para o tamanho do contexto (<a>Transformações OpenRouter</a>)",
		"anthropicApiKey": "Chave de API Anthropic",
		"getAnthropicApiKey": "Obter chave de API Anthropic",
		"anthropicUseAuthToken": "Passar a chave de API Anthropic como cabeçalho Authorization em vez de X-Api-Key",
		"chutesApiKey": "Chave de API Chutes",
		"getChutesApiKey": "Obter chave de API Chutes",
		"deepSeekApiKey": "Chave de API DeepSeek",
		"getDeepSeekApiKey": "Obter chave de API DeepSeek",
		"geminiApiKey": "Chave de API Gemini",
		"getGroqApiKey": "Obter chave de API Groq",
		"groqApiKey": "Chave de API Groq",
		"getGeminiApiKey": "Obter chave de API Gemini",
		"apiKey": "Chave de API",
		"openAiApiKey": "Chave de API OpenAI",
		"openAiBaseUrl": "URL Base",
		"getOpenAiApiKey": "Obter chave de API OpenAI",
		"mistralApiKey": "Chave de API Mistral",
		"getMistralApiKey": "Obter chave de API Mistral / Codestral",
		"codestralBaseUrl": "URL Base Codestral (Opcional)",
		"codestralBaseUrlDesc": "Defina uma URL alternativa para o modelo Codestral.",
		"xaiApiKey": "Chave de API xAI",
		"getXaiApiKey": "Obter chave de API xAI",
		"litellmApiKey": "Chave API LiteLLM",
		"litellmBaseUrl": "URL base LiteLLM",
		"awsCredentials": "Credenciais AWS",
		"awsProfile": "Perfil AWS",
		"awsProfileName": "Nome do Perfil AWS",
		"awsAccessKey": "Chave de Acesso AWS",
		"awsSecretKey": "Chave Secreta AWS",
		"awsSessionToken": "Token de Sessão AWS",
		"awsRegion": "Região AWS",
		"awsCrossRegion": "Usar inferência entre regiões",
		"awsBedrockVpc": {
			"useCustomVpcEndpoint": "Usar endpoint VPC personalizado",
			"vpcEndpointUrlPlaceholder": "Digite a URL do endpoint VPC (opcional)",
			"examples": "Exemplos:"
		},
		"enablePromptCaching": "Ativar cache de prompts",
		"enablePromptCachingTitle": "Ativar cache de prompts para melhorar o desempenho e reduzir custos para modelos suportados.",
		"cacheUsageNote": "Nota: Se você não vir o uso do cache, tente selecionar um modelo diferente e depois selecionar novamente o modelo desejado.",
		"vscodeLmModel": "Modelo de Linguagem",
		"vscodeLmWarning": "Nota: Esta é uma integração muito experimental e o suporte do provedor pode variar. Se você receber um erro sobre um modelo não ser suportado, isso é um problema do lado do provedor.",
		"googleCloudSetup": {
			"title": "Para usar o Google Cloud Vertex AI, você precisa:",
			"step1": "1. Criar uma conta Google Cloud, ativar a API Vertex AI e ativar os modelos Claude desejados.",
			"step2": "2. Instalar o CLI do Google Cloud e configurar as credenciais padrão do aplicativo.",
			"step3": "3. Ou criar uma conta de serviço com credenciais."
		},
		"googleCloudCredentials": "Credenciais Google Cloud",
		"googleCloudKeyFile": "Caminho do Arquivo de Chave Google Cloud",
		"googleCloudProjectId": "ID do Projeto Google Cloud",
		"googleCloudRegion": "Região Google Cloud",
		"lmStudio": {
			"baseUrl": "URL Base (opcional)",
			"modelId": "ID do Modelo",
			"speculativeDecoding": "Ativar Decodificação Especulativa",
			"draftModelId": "ID do Modelo de Rascunho",
			"draftModelDesc": "O modelo de rascunho deve ser da mesma família de modelos para que a decodificação especulativa funcione corretamente.",
			"selectDraftModel": "Selecionar Modelo de Rascunho",
			"noModelsFound": "Nenhum modelo de rascunho encontrado. Certifique-se de que o LM Studio esteja em execução com o Modo Servidor ativado.",
			"description": "O LM Studio permite que você execute modelos localmente em seu computador. Para instruções sobre como começar, veja o <a>guia de início rápido</a> deles. Você também precisará iniciar o recurso de <b>servidor local</b> do LM Studio para usá-lo com esta extensão. <span>Nota:</span> O Roo Code usa prompts complexos e funciona melhor com modelos Claude. Modelos menos capazes podem não funcionar como esperado."
		},
		"ollama": {
			"baseUrl": "URL Base (opcional)",
			"modelId": "ID do Modelo",
			"description": "O Ollama permite que você execute modelos localmente em seu computador. Para instruções sobre como começar, veja o guia de início rápido deles.",
			"warning": "Nota: O Roo Code usa prompts complexos e funciona melhor com modelos Claude. Modelos menos capazes podem não funcionar como esperado."
		},
		"unboundApiKey": "Chave de API Unbound",
		"getUnboundApiKey": "Obter chave de API Unbound",
		"unboundRefreshModelsSuccess": "Lista de modelos atualizada! Agora você pode selecionar entre os modelos mais recentes.",
		"unboundInvalidApiKey": "Chave API inválida. Por favor, verifique sua chave API e tente novamente.",
		"humanRelay": {
			"description": "Não é necessária chave de API, mas o usuário precisa ajudar a copiar e colar as informações para a IA do chat web.",
			"instructions": "Durante o uso, uma caixa de diálogo será exibida e a mensagem atual será copiada para a área de transferência automaticamente. Você precisa colar isso nas versões web de IA (como ChatGPT ou Claude), depois copiar a resposta da IA de volta para a caixa de diálogo e clicar no botão confirmar."
		},
		"openRouter": {
			"providerRouting": {
				"title": "Roteamento de Provedores OpenRouter",
				"description": "OpenRouter direciona solicitações para os melhores provedores disponíveis para seu modelo. Por padrão, as solicitações são balanceadas entre os principais provedores para maximizar o tempo de atividade. No entanto, você pode escolher um provedor específico para usar com este modelo.",
				"learnMore": "Saiba mais sobre roteamento de provedores"
			}
		},
		"customModel": {
			"capabilities": "Configure as capacidades e preços para seu modelo personalizado compatível com OpenAI. Tenha cuidado ao especificar as capacidades do modelo, pois elas podem afetar como o Roo Code funciona.",
			"maxTokens": {
				"label": "Máximo de Tokens de Saída",
				"description": "Número máximo de tokens que o modelo pode gerar em uma resposta. (Especifique -1 para permitir que o servidor defina o máximo de tokens.)"
			},
			"contextWindow": {
				"label": "Tamanho da Janela de Contexto",
				"description": "Total de tokens (entrada + saída) que o modelo pode processar."
			},
			"imageSupport": {
				"label": "Suporte a Imagens",
				"description": "Este modelo é capaz de processar e entender imagens?"
			},
			"computerUse": {
				"label": "Uso do Computador",
				"description": "Este modelo é capaz de interagir com um navegador? (ex. Claude 3.7 Sonnet)."
			},
			"promptCache": {
				"label": "Cache de Prompts",
				"description": "Este modelo é capaz de fazer cache de prompts?"
			},
			"pricing": {
				"input": {
					"label": "Preço de Entrada",
					"description": "Custo por milhão de tokens na entrada/prompt. Isso afeta o custo de enviar contexto e instruções para o modelo."
				},
				"output": {
					"label": "Preço de Saída",
					"description": "Custo por milhão de tokens na resposta do modelo. Isso afeta o custo do conteúdo gerado e das conclusões."
				},
				"cacheReads": {
					"label": "Preço de Leituras de Cache",
					"description": "Custo por milhão de tokens para leitura do cache. Este é o preço cobrado quando uma resposta em cache é recuperada."
				},
				"cacheWrites": {
					"label": "Preço de Escritas de Cache",
					"description": "Custo por milhão de tokens para escrita no cache. Este é o preço cobrado quando um prompt é armazenado em cache pela primeira vez."
				}
			},
			"resetDefaults": "Restaurar Padrões"
		},
		"rateLimitSeconds": {
			"label": "Limite de taxa",
			"description": "Tempo mínimo entre requisições de API."
		},
		"reasoningEffort": {
			"label": "Esforço de raciocínio do modelo",
			"high": "Alto",
			"medium": "Médio",
			"low": "Baixo"
		},
		"setReasoningLevel": "Habilitar esforço de raciocínio",
		"claudeCode": {
			"pathLabel": "Caminho do Claude Code",
			"description": "Caminho opcional para o seu Claude Code CLI. O padrão é 'claude' se não for definido.",
<<<<<<< HEAD
			"placeholder": "Padrão: claude"
		},
		"geminiCli": {
			"description": "Este provedor usa autenticação OAuth da ferramenta Gemini CLI e não requer chaves de API.",
			"oauthPath": "Caminho das Credenciais OAuth (opcional)",
			"oauthPathDescription": "Caminho para o arquivo de credenciais OAuth. Deixe vazio para usar o local padrão (~/.gemini/oauth_creds.json).",
			"instructions": "Se você ainda não se autenticou, execute",
			"instructionsContinued": "no seu terminal primeiro.",
			"setupLink": "Instruções de Configuração do Gemini CLI",
			"requirementsTitle": "Requisitos Importantes",
			"requirement1": "Primeiro, você precisa instalar a ferramenta Gemini CLI",
			"requirement2": "Em seguida, execute gemini no seu terminal e certifique-se de fazer login com o Google",
			"requirement3": "Funciona apenas com contas pessoais do Google (não contas do Google Workspace)",
			"requirement4": "Não usa chaves de API - a autenticação é tratada via OAuth",
			"requirement5": "Requer que a ferramenta Gemini CLI seja instalada e autenticada primeiro",
			"freeAccess": "Acesso gratuito via autenticação OAuth"
=======
			"placeholder": "Padrão: claude",
			"maxTokensLabel": "Tokens de saída máximos",
			"maxTokensDescription": "Número máximo de tokens de saída para respostas do Claude Code. O padrão é 8000."
>>>>>>> 50e45a2b
		}
	},
	"browser": {
		"enable": {
			"label": "Ativar ferramenta de navegador",
			"description": "Quando ativado, o Roo pode usar um navegador para interagir com sites ao usar modelos que suportam o uso do computador. <0>Saiba mais</0>"
		},
		"viewport": {
			"label": "Tamanho da viewport",
			"description": "Selecione o tamanho da viewport para interações do navegador. Isso afeta como os sites são exibidos e como se interage com eles.",
			"options": {
				"largeDesktop": "Desktop grande (1280x800)",
				"smallDesktop": "Desktop pequeno (900x600)",
				"tablet": "Tablet (768x1024)",
				"mobile": "Móvel (360x640)"
			}
		},
		"screenshotQuality": {
			"label": "Qualidade das capturas de tela",
			"description": "Ajuste a qualidade WebP das capturas de tela do navegador. Valores mais altos fornecem capturas mais nítidas, mas aumentam o uso de token."
		},
		"remote": {
			"label": "Usar conexão remota de navegador",
			"description": "Conectar a um navegador Chrome executando com depuração remota ativada (--remote-debugging-port=9222).",
			"urlPlaceholder": "URL personalizado (ex. http://localhost:9222)",
			"testButton": "Testar conexão",
			"testingButton": "Testando...",
			"instructions": "Digite o endereço do host do protocolo DevTools ou deixe em branco para descobrir automaticamente instâncias locais do Chrome. O botão Testar Conexão tentará usar o URL personalizado, se fornecido, ou descobrirá automaticamente se o campo estiver vazio."
		}
	},
	"checkpoints": {
		"enable": {
			"label": "Ativar pontos de verificação automáticos",
			"description": "Quando ativado, o Roo criará automaticamente pontos de verificação durante a execução de tarefas, facilitando a revisão de alterações ou o retorno a estados anteriores. <0>Saiba mais</0>"
		}
	},
	"notifications": {
		"sound": {
			"label": "Ativar efeitos sonoros",
			"description": "Quando ativado, o Roo reproduzirá efeitos sonoros para notificações e eventos.",
			"volumeLabel": "Volume"
		},
		"tts": {
			"label": "Ativar texto para fala",
			"description": "Quando ativado, o Roo lerá em voz alta suas respostas usando texto para fala.",
			"speedLabel": "Velocidade"
		}
	},
	"contextManagement": {
		"description": "Controle quais informações são incluídas na janela de contexto da IA, afetando o uso de token e a qualidade da resposta",
		"autoCondenseContextPercent": {
			"label": "Limite para acionar a condensação inteligente de contexto",
			"description": "Quando a janela de contexto atingir este limite, o Roo a condensará automaticamente."
		},
		"condensingApiConfiguration": {
			"label": "Configuração de API para Condensação de Contexto",
			"description": "Selecione qual configuração de API usar para operações de condensação de contexto. Deixe desmarcado para usar a configuração ativa atual.",
			"useCurrentConfig": "Padrão"
		},
		"customCondensingPrompt": {
			"label": "Prompt Personalizado de Condensação de Contexto",
			"description": "Prompt de sistema personalizado para condensação de contexto. Deixe em branco para usar o prompt padrão.",
			"placeholder": "Digite seu prompt de condensação personalizado aqui...\n\nVocê pode usar a mesma estrutura do prompt padrão:\n- Conversa Anterior\n- Trabalho Atual\n- Conceitos Técnicos Principais\n- Arquivos e Código Relevantes\n- Resolução de Problemas\n- Tarefas Pendentes e Próximos Passos",
			"reset": "Restaurar Padrão",
			"hint": "Vazio = usar prompt padrão"
		},
		"autoCondenseContext": {
			"name": "Acionar automaticamente a condensação inteligente de contexto",
			"description": "Quando habilitado, o Roo condensará automaticamente o contexto quando o limite for atingido. Quando desabilitado, você ainda pode acionar manualmente a condensação de contexto."
		},
		"openTabs": {
			"label": "Limite de contexto de abas abertas",
			"description": "Número máximo de abas abertas do VSCode a incluir no contexto. Valores mais altos fornecem mais contexto, mas aumentam o uso de token."
		},
		"workspaceFiles": {
			"label": "Limite de contexto de arquivos do espaço de trabalho",
			"description": "Número máximo de arquivos a incluir nos detalhes do diretório de trabalho atual. Valores mais altos fornecem mais contexto, mas aumentam o uso de token."
		},
		"rooignore": {
			"label": "Mostrar arquivos .rooignore em listas e pesquisas",
			"description": "Quando ativado, os arquivos que correspondem aos padrões em .rooignore serão mostrados em listas com um símbolo de cadeado. Quando desativado, esses arquivos serão completamente ocultos das listas de arquivos e pesquisas."
		},
		"maxReadFile": {
			"label": "Limite de auto-truncamento de leitura de arquivo",
			"description": "O Roo lê este número de linhas quando o modelo omite valores de início/fim. Se este número for menor que o total do arquivo, o Roo gera um índice de números de linha das definições de código. Casos especiais: -1 instrui o Roo a ler o arquivo inteiro (sem indexação), e 0 instrui a não ler linhas e fornecer apenas índices de linha para contexto mínimo. Valores mais baixos minimizam o uso inicial de contexto, permitindo leituras posteriores precisas de intervalos de linhas. Requisições com início/fim explícitos não são limitadas por esta configuração.",
			"lines": "linhas",
			"always_full_read": "Sempre ler o arquivo inteiro"
		},
		"maxConcurrentFileReads": {
			"label": "Limite de leituras simultâneas",
			"description": "Número máximo de arquivos que a ferramenta 'read_file' pode processar simultaneamente. Valores mais altos podem acelerar a leitura de vários arquivos pequenos, mas aumentam o uso de memória."
		},
		"condensingThreshold": {
			"label": "Limite de Ativação de Condensação",
			"selectProfile": "Configurar limite para perfil",
			"defaultProfile": "Padrão Global (todos os perfis)",
			"defaultDescription": "Quando o contexto atingir essa porcentagem, será automaticamente condensado para todos os perfis, a menos que tenham configurações personalizadas",
			"profileDescription": "Limite personalizado apenas para este perfil (substitui o padrão global)",
			"inheritDescription": "Este perfil herda o limite padrão global ({{threshold}}%)",
			"usesGlobal": "(usa global {{threshold}}%)"
		}
	},
	"terminal": {
		"basic": {
			"label": "Configurações do terminal: Básicas",
			"description": "Configurações básicas do terminal"
		},
		"advanced": {
			"label": "Configurações do terminal: Avançadas",
			"description": "As seguintes opções podem exigir reiniciar o terminal para aplicar a configuração."
		},
		"outputLineLimit": {
			"label": "Limite de saída do terminal",
			"description": "Número máximo de linhas a incluir na saída do terminal ao executar comandos. Quando excedido, as linhas serão removidas do meio, economizando token. <0>Saiba mais</0>"
		},
		"shellIntegrationTimeout": {
			"label": "Tempo limite de integração do shell do terminal",
			"description": "Tempo máximo de espera para a inicialização da integração do shell antes de executar comandos. Para usuários com tempos de inicialização de shell longos, este valor pode precisar ser aumentado se você vir erros \"Shell Integration Unavailable\" no terminal. <0>Saiba mais</0>"
		},
		"shellIntegrationDisabled": {
			"label": "Desativar integração do shell do terminal",
			"description": "Ative isso se os comandos do terminal não estiverem funcionando corretamente ou se você vir erros de 'Shell Integration Unavailable'. Isso usa um método mais simples para executar comandos, ignorando alguns recursos avançados do terminal. <0>Saiba mais</0>"
		},
		"commandDelay": {
			"label": "Atraso de comando do terminal",
			"description": "Atraso em milissegundos para adicionar após a execução do comando. A configuração padrão de 0 desativa completamente o atraso. Isso pode ajudar a garantir que a saída do comando seja totalmente capturada em terminais com problemas de temporização. Na maioria dos terminais, isso é implementado definindo `PROMPT_COMMAND='sleep N'` e o PowerShell adiciona `start-sleep` ao final de cada comando. Originalmente era uma solução para o bug VSCode#237208 e pode não ser necessário. <0>Saiba mais</0>"
		},
		"compressProgressBar": {
			"label": "Comprimir saída de barras de progresso",
			"description": "Quando ativado, processa a saída do terminal com retornos de carro (\\r) para simular como um terminal real exibiria o conteúdo. Isso remove os estados intermediários das barras de progresso, mantendo apenas o estado final, o que conserva espaço de contexto para informações mais relevantes. <0>Saiba mais</0>"
		},
		"powershellCounter": {
			"label": "Ativar solução alternativa do contador PowerShell",
			"description": "Quando ativado, adiciona um contador aos comandos PowerShell para garantir a execução correta dos comandos. Isso ajuda com terminais PowerShell que podem ter problemas com a captura de saída. <0>Saiba mais</0>"
		},
		"zshClearEolMark": {
			"label": "Limpar marca de fim de linha do ZSH",
			"description": "Quando ativado, limpa a marca de fim de linha do ZSH definindo PROMPT_EOL_MARK=''. Isso evita problemas com a interpretação da saída de comandos quando termina com caracteres especiais como '%'. <0>Saiba mais</0>"
		},
		"zshOhMy": {
			"label": "Ativar integração Oh My Zsh",
			"description": "Quando ativado, define ITERM_SHELL_INTEGRATION_INSTALLED=Yes para habilitar os recursos de integração do shell Oh My Zsh. A aplicação desta configuração pode exigir a reinicialização do IDE. <0>Saiba mais</0>"
		},
		"zshP10k": {
			"label": "Ativar integração Powerlevel10k",
			"description": "Quando ativado, define POWERLEVEL9K_TERM_SHELL_INTEGRATION=true para habilitar os recursos de integração do shell Powerlevel10k. <0>Saiba mais</0>"
		},
		"zdotdir": {
			"label": "Ativar gerenciamento do ZDOTDIR",
			"description": "Quando ativado, cria um diretório temporário para o ZDOTDIR para lidar corretamente com a integração do shell zsh. Isso garante que a integração do shell do VSCode funcione corretamente com o zsh enquanto preserva sua configuração do zsh. <0>Saiba mais</0>"
		},
		"inheritEnv": {
			"label": "Herdar variáveis de ambiente",
			"description": "Quando ativado, o terminal herda variáveis de ambiente do processo pai do VSCode, como configurações de integração do shell definidas no perfil do usuário. Isso alterna diretamente a configuração global do VSCode `terminal.integrated.inheritEnv`. <0>Saiba mais</0>"
		}
	},
	"advanced": {
		"diff": {
			"label": "Ativar edição através de diffs",
			"description": "Quando ativado, o Roo poderá editar arquivos mais rapidamente e rejeitará automaticamente escritas completas de arquivos truncados. Funciona melhor com o modelo mais recente Claude 3.7 Sonnet.",
			"strategy": {
				"label": "Estratégia de diff",
				"options": {
					"standard": "Padrão (Bloco único)",
					"multiBlock": "Experimental: Diff multi-bloco",
					"unified": "Experimental: Diff unificado"
				},
				"descriptions": {
					"standard": "A estratégia de diff padrão aplica alterações a um único bloco de código por vez.",
					"unified": "A estratégia de diff unificado adota várias abordagens para aplicar diffs e escolhe a melhor abordagem.",
					"multiBlock": "A estratégia de diff multi-bloco permite atualizar vários blocos de código em um arquivo em uma única requisição."
				}
			},
			"matchPrecision": {
				"label": "Precisão de correspondência",
				"description": "Este controle deslizante controla quão precisamente as seções de código devem corresponder ao aplicar diffs. Valores mais baixos permitem correspondências mais flexíveis, mas aumentam o risco de substituições incorretas. Use valores abaixo de 100% com extrema cautela."
			}
		}
	},
	"experimental": {
		"DIFF_STRATEGY_UNIFIED": {
			"name": "Usar estratégia diff unificada experimental",
			"description": "Ativar a estratégia diff unificada experimental. Esta estratégia pode reduzir o número de novas tentativas causadas por erros do modelo, mas pode causar comportamento inesperado ou edições incorretas. Ative apenas se compreender os riscos e estiver disposto a revisar cuidadosamente todas as alterações."
		},
		"SEARCH_AND_REPLACE": {
			"name": "Usar ferramenta de busca e substituição experimental",
			"description": "Ativar a ferramenta de busca e substituição experimental, permitindo que o Roo substitua várias instâncias de um termo de busca em uma única solicitação."
		},
		"INSERT_BLOCK": {
			"name": "Usar ferramenta de inserção de conteúdo experimental",
			"description": "Ativar a ferramenta de inserção de conteúdo experimental, permitindo que o Roo insira conteúdo em números de linha específicos sem precisar criar um diff."
		},
		"POWER_STEERING": {
			"name": "Usar modo \"direção assistida\" experimental",
			"description": "Quando ativado, o Roo lembrará o modelo sobre os detalhes da sua definição de modo atual com mais frequência. Isso levará a uma adesão mais forte às definições de função e instruções personalizadas, mas usará mais tokens por mensagem."
		},
		"MULTI_SEARCH_AND_REPLACE": {
			"name": "Usar ferramenta diff de múltiplos blocos experimental",
			"description": "Quando ativado, o Roo usará a ferramenta diff de múltiplos blocos. Isso tentará atualizar vários blocos de código no arquivo em uma única solicitação."
		},
		"CONCURRENT_FILE_READS": {
			"name": "Habilitar leitura simultânea de arquivos",
			"description": "Quando habilitado, o Roo pode ler vários arquivos em uma única solicitação. Quando desabilitado, o Roo deve ler arquivos um de cada vez. Desabilitar pode ajudar ao trabalhar com modelos menos capazes ou quando você deseja mais controle sobre o acesso aos arquivos."
		},
		"MARKETPLACE": {
			"name": "Ativar Marketplace",
			"description": "Quando ativado, você pode instalar MCPs e modos personalizados do Marketplace."
		},
		"MULTI_FILE_APPLY_DIFF": {
			"name": "Habilitar edições de arquivos concorrentes",
			"description": "Quando habilitado, o Roo pode editar múltiplos arquivos em uma única solicitação. Quando desabilitado, o Roo deve editar arquivos um de cada vez. Desabilitar isso pode ajudar ao trabalhar com modelos menos capazes ou quando você quer mais controle sobre modificações de arquivos."
		}
	},
	"promptCaching": {
		"label": "Desativar cache de prompts",
		"description": "Quando marcado, o Roo não usará o cache de prompts para este modelo."
	},
	"temperature": {
		"useCustom": "Usar temperatura personalizada",
		"description": "Controla a aleatoriedade nas respostas do modelo.",
		"rangeDescription": "Valores mais altos tornam a saída mais aleatória, valores mais baixos a tornam mais determinística."
	},
	"modelInfo": {
		"supportsImages": "Suporta imagens",
		"noImages": "Não suporta imagens",
		"supportsComputerUse": "Suporta uso do computador",
		"noComputerUse": "Não suporta uso do computador",
		"supportsPromptCache": "Suporta cache de prompts",
		"noPromptCache": "Não suporta cache de prompts",
		"maxOutput": "Saída máxima",
		"inputPrice": "Preço de entrada",
		"outputPrice": "Preço de saída",
		"cacheReadsPrice": "Preço de leituras de cache",
		"cacheWritesPrice": "Preço de escritas de cache",
		"enableStreaming": "Ativar streaming",
		"enableR1Format": "Ativar parâmetros do modelo R1",
		"enableR1FormatTips": "Deve ser ativado ao usar modelos R1 como QWQ, para evitar erro 400",
		"useAzure": "Usar Azure",
		"azureApiVersion": "Definir versão da API Azure",
		"gemini": {
			"freeRequests": "* Gratuito até {{count}} requisições por minuto. Depois disso, a cobrança depende do tamanho do prompt.",
			"pricingDetails": "Para mais informações, consulte os detalhes de preços.",
			"billingEstimate": "* A cobrança é uma estimativa - o custo exato depende do tamanho do prompt."
		}
	},
	"modelPicker": {
		"automaticFetch": "A extensão busca automaticamente a lista mais recente de modelos disponíveis em <serviceLink>{{serviceName}}</serviceLink>. Se você não tem certeza sobre qual modelo escolher, o Roo Code funciona melhor com <defaultModelLink>{{defaultModelId}}</defaultModelLink>. Você também pode pesquisar por \"free\" para encontrar opções gratuitas atualmente disponíveis.",
		"label": "Modelo",
		"searchPlaceholder": "Pesquisar",
		"noMatchFound": "Nenhuma correspondência encontrada",
		"useCustomModel": "Usar personalizado: {{modelId}}"
	},
	"footer": {
		"feedback": "Se tiver alguma dúvida ou feedback, sinta-se à vontade para abrir um problema em <githubLink>github.com/RooCodeInc/Roo-Code</githubLink> ou juntar-se a <redditLink>reddit.com/r/RooCode</redditLink> ou <discordLink>discord.gg/roocode</discordLink>",
		"telemetry": {
			"label": "Permitir relatórios anônimos de erros e uso",
			"description": "Ajude a melhorar o Roo Code enviando dados de uso anônimos e relatórios de erros. Nunca são enviados código, prompts ou informações pessoais. Consulte nossa política de privacidade para mais detalhes."
		},
		"settings": {
			"import": "Importar",
			"export": "Exportar",
			"reset": "Redefinir"
		}
	},
	"thinkingBudget": {
		"maxTokens": "Tokens máximos",
		"maxThinkingTokens": "Tokens máximos de pensamento"
	},
	"validation": {
		"apiKey": "Você deve fornecer uma chave de API válida.",
		"awsRegion": "Você deve escolher uma região para usar o Amazon Bedrock.",
		"googleCloud": "Você deve fornecer um ID de projeto e região do Google Cloud válidos.",
		"modelId": "Você deve fornecer um ID de modelo válido.",
		"modelSelector": "Você deve fornecer um seletor de modelo válido.",
		"openAi": "Você deve fornecer uma URL base, chave de API e ID de modelo válidos.",
		"arn": {
			"invalidFormat": "Formato de ARN inválido. Por favor, verifique os requisitos de formato.",
			"regionMismatch": "Aviso: A região em seu ARN ({{arnRegion}}) não corresponde à região selecionada ({{region}}). Isso pode causar problemas de acesso. O provedor usará a região do ARN."
		},
		"modelAvailability": "O ID do modelo ({{modelId}}) que você forneceu não está disponível. Por favor, escolha outro modelo.",
		"providerNotAllowed": "O provedor '{{provider}}' não é permitido pela sua organização",
		"modelNotAllowed": "O modelo '{{model}}' não é permitido para o provedor '{{provider}}' pela sua organização",
		"profileInvalid": "Este perfil contém um provedor ou modelo que não é permitido pela sua organização"
	},
	"placeholders": {
		"apiKey": "Digite a chave API...",
		"profileName": "Digite o nome do perfil",
		"accessKey": "Digite a chave de acesso...",
		"secretKey": "Digite a chave secreta...",
		"sessionToken": "Digite o token de sessão...",
		"credentialsJson": "Digite o JSON de credenciais...",
		"keyFilePath": "Digite o caminho do arquivo de chave...",
		"projectId": "Digite o ID do projeto...",
		"customArn": "Digite o ARN (ex: arn:aws:bedrock:us-east-1:123456789012:foundation-model/my-model)",
		"baseUrl": "Digite a URL base...",
		"modelId": {
			"lmStudio": "ex: meta-llama-3.1-8b-instruct",
			"lmStudioDraft": "ex: lmstudio-community/llama-3.2-1b-instruct",
			"ollama": "ex: llama3.1"
		},
		"numbers": {
			"maxTokens": "ex: 4096",
			"contextWindow": "ex: 128000",
			"inputPrice": "ex: 0.0001",
			"outputPrice": "ex: 0.0002",
			"cacheWritePrice": "ex: 0.00005"
		}
	},
	"defaults": {
		"ollamaUrl": "Padrão: http://localhost:11434",
		"lmStudioUrl": "Padrão: http://localhost:1234",
		"geminiUrl": "Padrão: https://generativelanguage.googleapis.com"
	},
	"labels": {
		"customArn": "ARN personalizado",
		"useCustomArn": "Usar ARN personalizado..."
	},
	"includeMaxOutputTokens": "Incluir tokens máximos de saída",
	"includeMaxOutputTokensDescription": "Enviar parâmetro de tokens máximos de saída nas solicitações de API. Alguns provedores podem não suportar isso."
}<|MERGE_RESOLUTION|>--- conflicted
+++ resolved
@@ -373,28 +373,9 @@
 		"claudeCode": {
 			"pathLabel": "Caminho do Claude Code",
 			"description": "Caminho opcional para o seu Claude Code CLI. O padrão é 'claude' se não for definido.",
-<<<<<<< HEAD
-			"placeholder": "Padrão: claude"
-		},
-		"geminiCli": {
-			"description": "Este provedor usa autenticação OAuth da ferramenta Gemini CLI e não requer chaves de API.",
-			"oauthPath": "Caminho das Credenciais OAuth (opcional)",
-			"oauthPathDescription": "Caminho para o arquivo de credenciais OAuth. Deixe vazio para usar o local padrão (~/.gemini/oauth_creds.json).",
-			"instructions": "Se você ainda não se autenticou, execute",
-			"instructionsContinued": "no seu terminal primeiro.",
-			"setupLink": "Instruções de Configuração do Gemini CLI",
-			"requirementsTitle": "Requisitos Importantes",
-			"requirement1": "Primeiro, você precisa instalar a ferramenta Gemini CLI",
-			"requirement2": "Em seguida, execute gemini no seu terminal e certifique-se de fazer login com o Google",
-			"requirement3": "Funciona apenas com contas pessoais do Google (não contas do Google Workspace)",
-			"requirement4": "Não usa chaves de API - a autenticação é tratada via OAuth",
-			"requirement5": "Requer que a ferramenta Gemini CLI seja instalada e autenticada primeiro",
-			"freeAccess": "Acesso gratuito via autenticação OAuth"
-=======
 			"placeholder": "Padrão: claude",
 			"maxTokensLabel": "Tokens de saída máximos",
 			"maxTokensDescription": "Número máximo de tokens de saída para respostas do Claude Code. O padrão é 8000."
->>>>>>> 50e45a2b
 		}
 	},
 	"browser": {

--- conflicted
+++ resolved
@@ -370,12 +370,6 @@
 			"low": "Thấp"
 		},
 		"setReasoningLevel": "Kích hoạt nỗ lực suy luận",
-		"claudeCode": {
-			"pathLabel": "Đường dẫn Claude Code",
-			"description": "Đường dẫn tùy chọn đến Claude Code CLI của bạn. Mặc định là 'claude' nếu không được đặt.",
-<<<<<<< HEAD
-			"placeholder": "Mặc định: claude"
-		},
 		"geminiCli": {
 			"description": "Nhà cung cấp này sử dụng xác thực OAuth từ công cụ Gemini CLI và không yêu cầu khóa API.",
 			"oauthPath": "Đường dẫn Thông tin xác thực OAuth (tùy chọn)",
@@ -390,11 +384,13 @@
 			"requirement4": "Không sử dụng khóa API - xác thực được xử lý qua OAuth",
 			"requirement5": "Yêu cầu công cụ Gemini CLI được cài đặt và xác thực trước",
 			"freeAccess": "Truy cập miễn phí qua xác thực OAuth"
-=======
+		},
+		"claudeCode": {
+			"pathLabel": "Đường dẫn Claude Code",
+			"description": "Đường dẫn tùy chọn đến Claude Code CLI của bạn. Mặc định là 'claude' nếu không được đặt.",
 			"placeholder": "Mặc định: claude",
 			"maxTokensLabel": "Số token đầu ra tối đa",
 			"maxTokensDescription": "Số lượng token đầu ra tối đa cho các phản hồi của Claude Code. Mặc định là 8000."
->>>>>>> 50e45a2b
 		}
 	},
 	"browser": {

--- conflicted
+++ resolved
@@ -5,13 +5,8 @@
 		return false
 	}
 
-<<<<<<< HEAD
-	// Special case for human-relay, fake-ai, claude-code, and gemini-cli providers which don't need any configuration.
-	if (config.apiProvider && ["human-relay", "fake-ai", "claude-code", "gemini-cli"].includes(config.apiProvider)) {
-=======
-	// Special case for human-relay, fake-ai, claude-code, and roo providers which don't need any configuration.
-	if (config.apiProvider && ["human-relay", "fake-ai", "claude-code", "roo"].includes(config.apiProvider)) {
->>>>>>> c608392a
+	// Special case for human-relay, fake-ai, claude-code, and roo, gemini-cli providers which don't need any configuration.
+	if (config.apiProvider && ["human-relay", "fake-ai", "claude-code", "roo", "gemini-cli"].includes(config.apiProvider)) {
 		return true
 	}
 

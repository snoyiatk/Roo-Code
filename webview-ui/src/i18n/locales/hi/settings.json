--- conflicted
+++ resolved
@@ -373,28 +373,9 @@
 		"claudeCode": {
 			"pathLabel": "क्लाउड कोड पथ",
 			"description": "आपके क्लाउड कोड सीएलआई का वैकल्पिक पथ। यदि सेट नहीं है तो डिफ़ॉल्ट 'claude' है।",
-<<<<<<< HEAD
-			"placeholder": "डिफ़ॉल्ट: claude"
-		},
-		"geminiCli": {
-			"description": "यह प्रदाता Gemini CLI टूल से OAuth प्रमाणीकरण का उपयोग करता है और API कुंजियों की आवश्यकता नहीं है।",
-			"oauthPath": "OAuth क्रेडेंशियल पथ (वैकल्पिक)",
-			"oauthPathDescription": "OAuth क्रेडेंशियल फ़ाइल का पथ। डिफ़ॉल्ट स्थान (~/.gemini/oauth_creds.json) का उपयोग करने के लिए खाली छोड़ें।",
-			"instructions": "यदि आपने अभी तक प्रमाणीकरण नहीं किया है, तो कृपया पहले",
-			"instructionsContinued": "को अपने टर्मिनल में चलाएं।",
-			"setupLink": "Gemini CLI सेटअप निर्देश",
-			"requirementsTitle": "महत्वपूर्ण आवश्यकताएं",
-			"requirement1": "पहले, आपको Gemini CLI टूल इंस्टॉल करना होगा",
-			"requirement2": "फिर, अपने टर्मिनल में gemini चलाएं और सुनिश्चित करें कि आप Google से लॉग इन करें",
-			"requirement3": "केवल व्यक्तिगत Google खातों के साथ काम करता है (Google Workspace खाते नहीं)",
-			"requirement4": "API कुंजियों का उपयोग नहीं करता - प्रमाणीकरण OAuth के माध्यम से संभाला जाता है",
-			"requirement5": "Gemini CLI टूल को पहले इंस्टॉल और प्रमाणित करने की आवश्यकता है",
-			"freeAccess": "OAuth प्रमाणीकरण के माध्यम से मुफ्त पहुंच"
-=======
 			"placeholder": "डिफ़ॉल्ट: claude",
 			"maxTokensLabel": "अधिकतम आउटपुट टोकन",
 			"maxTokensDescription": "Claude Code प्रतिक्रियाओं के लिए आउटपुट टोकन की अधिकतम संख्या। डिफ़ॉल्ट 8000 है।"
->>>>>>> 50e45a2b
 		}
 	},
 	"browser": {

--- conflicted
+++ resolved
@@ -373,28 +373,9 @@
 		"claudeCode": {
 			"pathLabel": "Chemin du code Claude",
 			"description": "Chemin facultatif vers votre CLI Claude Code. La valeur par défaut est 'claude' si non défini.",
-<<<<<<< HEAD
-			"placeholder": "Défaut : claude"
-		},
-		"geminiCli": {
-			"description": "Ce fournisseur utilise l'authentification OAuth de l'outil Gemini CLI et ne nécessite pas de clés API.",
-			"oauthPath": "Chemin des Identifiants OAuth (optionnel)",
-			"oauthPathDescription": "Chemin vers le fichier d'identifiants OAuth. Laissez vide pour utiliser l'emplacement par défaut (~/.gemini/oauth_creds.json).",
-			"instructions": "Si vous ne vous êtes pas encore authentifié, veuillez exécuter",
-			"instructionsContinued": "dans votre terminal d'abord.",
-			"setupLink": "Instructions de Configuration Gemini CLI",
-			"requirementsTitle": "Exigences Importantes",
-			"requirement1": "D'abord, vous devez installer l'outil Gemini CLI",
-			"requirement2": "Ensuite, exécutez gemini dans votre terminal et assurez-vous de vous connecter avec Google",
-			"requirement3": "Fonctionne uniquement avec les comptes Google personnels (pas les comptes Google Workspace)",
-			"requirement4": "N'utilise pas de clés API - l'authentification est gérée via OAuth",
-			"requirement5": "Nécessite que l'outil Gemini CLI soit installé et authentifié d'abord",
-			"freeAccess": "Accès gratuit via l'authentification OAuth"
-=======
 			"placeholder": "Défaut : claude",
 			"maxTokensLabel": "Jetons de sortie max",
 			"maxTokensDescription": "Nombre maximum de jetons de sortie pour les réponses de Claude Code. La valeur par défaut est 8000."
->>>>>>> 50e45a2b
 		}
 	},
 	"browser": {

--- conflicted
+++ resolved
@@ -373,28 +373,9 @@
 		"claudeCode": {
 			"pathLabel": "클로드 코드 경로",
 			"description": "Claude Code CLI의 선택적 경로입니다. 설정하지 않으면 'claude'가 기본값입니다.",
-<<<<<<< HEAD
-			"placeholder": "기본값: claude"
-		},
-		"geminiCli": {
-			"description": "이 공급자는 Gemini CLI 도구의 OAuth 인증을 사용하며 API 키가 필요하지 않습니다.",
-			"oauthPath": "OAuth 자격 증명 경로 (선택사항)",
-			"oauthPathDescription": "OAuth 자격 증명 파일의 경로입니다. 기본 위치(~/.gemini/oauth_creds.json)를 사용하려면 비워두세요.",
-			"instructions": "아직 인증하지 않았다면",
-			"instructionsContinued": "를 터미널에서 먼저 실행하세요.",
-			"setupLink": "Gemini CLI 설정 지침",
-			"requirementsTitle": "중요한 요구사항",
-			"requirement1": "먼저 Gemini CLI 도구를 설치해야 합니다",
-			"requirement2": "그 다음 터미널에서 gemini를 실행하고 Google로 로그인했는지 확인하세요",
-			"requirement3": "개인 Google 계정에서만 작동합니다 (Google Workspace 계정 불가)",
-			"requirement4": "API 키를 사용하지 않습니다 - 인증은 OAuth를 통해 처리됩니다",
-			"requirement5": "Gemini CLI 도구가 먼저 설치되고 인증되어야 합니다",
-			"freeAccess": "OAuth 인증을 통한 무료 액세스"
-=======
 			"placeholder": "기본값: claude",
 			"maxTokensLabel": "최대 출력 토큰",
 			"maxTokensDescription": "Claude Code 응답의 최대 출력 토큰 수. 기본값은 8000입니다."
->>>>>>> 50e45a2b
 		}
 	},
 	"browser": {
